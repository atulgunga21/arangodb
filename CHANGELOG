--- conflicted
+++ resolved
@@ -43,15 +43,13 @@
 v3.1.11 (XXXX-XX-XX)
 --------------------
 
-<<<<<<< HEAD
-* ui: #2308
-=======
+* ui: fixed #2308
+
 * fixed a race in async task cancellation via `require("@arangodb/tasks").unregisterTask()`
 
 * fixed spuriously hanging threads in cluster AQL that could sit idle for a few minutes
 
 * fixed potential numeric overflow for big index ids in index deletion API
->>>>>>> 688b0427
 
 * fixed sort issue in cluster, occurring when one of the local sort buffers of a
   GatherNode was empty
