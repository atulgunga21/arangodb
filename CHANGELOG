--- conflicted
+++ resolved
@@ -1,13 +1,10 @@
 devel
 -----
 
-<<<<<<< HEAD
-=======
 * ui: fixed issue #2065
 
 * ui: fixed a dashboard related memory issue
 
->>>>>>> fea2dbad
 * Internal javascript rest actions will now hide their stack traces to the client
   unless maintainer mode is activated. Instead they will always log to the logfile
 
