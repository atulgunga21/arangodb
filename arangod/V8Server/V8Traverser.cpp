--- conflicted
+++ resolved
@@ -813,13 +813,9 @@
   auto it = _expressions->find(depth);
 
   if (it != _expressions->end()) {
-<<<<<<< HEAD
     /* TODO FIXME
     // This has to be replaced by new Transaction API
-    TRI_doc_mptr_copy_t mptr;
-=======
     TRI_doc_mptr_t mptr;
->>>>>>> 88bfe4d0
     TRI_document_collection_t* docCol = nullptr;
     bool fetchVertex = true;
     for (auto const& exp : it->second) {
