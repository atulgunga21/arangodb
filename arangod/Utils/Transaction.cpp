--- conflicted
+++ resolved
@@ -1688,11 +1688,7 @@
   switch (cursorType) {
     case CursorType::ANY: {
       // We do not need search values
-<<<<<<< HEAD
       TRI_ASSERT(search.isNone());
-=======
-      TRI_ASSERT(search == nullptr);
->>>>>>> 8ae3550e
       // We do not need an index either
       TRI_ASSERT(indexId.empty());
 
@@ -1709,11 +1705,7 @@
     }
     case CursorType::ALL: {
       // We do not need search values
-<<<<<<< HEAD
       TRI_ASSERT(search.isNone());
-=======
-      TRI_ASSERT(search == nullptr);
->>>>>>> 8ae3550e
       // We do not need an index either
       TRI_ASSERT(indexId.empty());
 
