////////////////////////////////////////////////////////////////////////////////
/// @brief Infrastructure for ExecutionBlocks, the execution engine
///
/// @file arangod/Aql/ExecutionBlock.cpp
///
/// DISCLAIMER
///
/// Copyright 2010-2014 triagens GmbH, Cologne, Germany
///
/// Licensed under the Apache License, Version 2.0 (the "License");
/// you may not use this file except in compliance with the License.
/// You may obtain a copy of the License at
///
///     http://www.apache.org/licenses/LICENSE-2.0
///
/// Unless required by applicable law or agreed to in writing, software
/// distributed under the License is distributed on an "AS IS" BASIS,
/// WITHOUT WARRANTIES OR CONDITIONS OF ANY KIND, either express or implied.
/// See the License for the specific language governing permissions and
/// limitations under the License.
///
/// Copyright holder is triAGENS GmbH, Cologne, Germany
///
/// @author Max Neunhoeffer
/// @author Copyright 2014, triagens GmbH, Cologne, Germany
////////////////////////////////////////////////////////////////////////////////

#include "Aql/ExecutionBlock.h"
#include "Aql/ExecutionEngine.h"
#include "Basics/ScopeGuard.h"
#include "Basics/StringUtils.h"
#include "Basics/StringBuffer.h"
#include "Basics/json-utilities.h"
#include "HashIndex/hash-index.h"
#include "Utils/Exception.h"
#include "VocBase/edge-collection.h"
#include "VocBase/index.h"
#include "VocBase/vocbase.h"

using namespace std;
using namespace triagens::arango;
using namespace triagens::aql;

using Json = triagens::basics::Json;
using JsonHelper = triagens::basics::JsonHelper;
using StringBuffer = triagens::basics::StringBuffer;

// uncomment the following to get some debugging information
#if 1
#define ENTER_BLOCK try { (void) 0;
#define LEAVE_BLOCK } catch (...) { std::cout << "caught an exception in " << __FUNCTION__ << ", " << __FILE__ << ":" << __LINE__ << "!\n"; throw; }
#else
#define ENTER_BLOCK
#define LEAVE_BLOCK
#endif

// -----------------------------------------------------------------------------
// --SECTION--                                            struct AggregatorGroup
// -----------------------------------------------------------------------------
      
AggregatorGroup::AggregatorGroup ()
  : firstRow(0),
    lastRow(0),
    rowsAreValid(false) {
}

AggregatorGroup::~AggregatorGroup () {
  //reset();
  for (auto it = groupBlocks.begin(); it != groupBlocks.end(); ++it) {
    delete (*it);
  }
}

// -----------------------------------------------------------------------------
// --SECTION--                                                    public methods
// -----------------------------------------------------------------------------

void AggregatorGroup::initialize (size_t capacity) {
  TRI_ASSERT(capacity > 0);

  groupValues.clear();
  collections.clear();
  groupValues.reserve(capacity);
  collections.reserve(capacity);

  for (size_t i = 0; i < capacity; ++i) {
    groupValues.emplace_back();
    collections.push_back(nullptr);
  }
}

void AggregatorGroup::reset () {
  for (auto it = groupBlocks.begin(); it != groupBlocks.end(); ++it) {
    delete (*it);
  }
  groupBlocks.clear();
<<<<<<< HEAD
  groupValues[0].erase();   // FIXMEFIXME warum nur 0???
=======
  groupValues[0].erase();   // only need to erase [0], because we have
                            // only copies of references anyway
>>>>>>> c81c5891
}

void AggregatorGroup::addValues (AqlItemBlock const* src,
                                 RegisterId groupRegister) {
  if (groupRegister == 0) {
    // nothing to do
    return;
  }

  if (rowsAreValid) {
    // emit group details
    TRI_ASSERT(firstRow <= lastRow);

    auto block = src->slice(firstRow, lastRow + 1);
    try {
      groupBlocks.push_back(block);
    }
    catch (...) {
      delete block;
      throw;
    }
  }

  firstRow = lastRow = 0;
  // the next statement ensures we don't add the same value (row) twice
  rowsAreValid = false;
}

// -----------------------------------------------------------------------------
// --SECTION--                                              class ExecutionBlock
// -----------------------------------------------------------------------------

////////////////////////////////////////////////////////////////////////////////
/// @brief batch size value
////////////////////////////////////////////////////////////////////////////////

size_t const ExecutionBlock::DefaultBatchSize = 1000;

// -----------------------------------------------------------------------------
// --SECTION--                                        constructors / destructors
// -----------------------------------------------------------------------------

////////////////////////////////////////////////////////////////////////////////
/// @brief constructor
////////////////////////////////////////////////////////////////////////////////

ExecutionBlock::ExecutionBlock (ExecutionEngine* engine,
                                ExecutionNode const* ep)
  : _engine(engine),
    _trx(engine->getQuery()->trx()), 
    _exeNode(ep), 
    _done(false) {
}

////////////////////////////////////////////////////////////////////////////////
/// @brief destructor
////////////////////////////////////////////////////////////////////////////////

ExecutionBlock::~ExecutionBlock () {
  for (auto it = _buffer.begin(); it != _buffer.end(); ++it) {
    delete *it;
  }
  _buffer.clear();
}

// -----------------------------------------------------------------------------
// --SECTION--                                                    public methods
// -----------------------------------------------------------------------------

bool ExecutionBlock::removeDependency (ExecutionBlock* ep) {
  auto it = _dependencies.begin();
  while (it != _dependencies.end()) {
    if (*it == ep) {
      _dependencies.erase(it);
      return true;
    }
    ++it;
  }
  return false;
}

int ExecutionBlock::initializeCursor (AqlItemBlock* items, size_t pos) {
  for (auto d : _dependencies) {
    int res = d->initializeCursor(items, pos);
    if (res != TRI_ERROR_NO_ERROR) {
      return res;
    }
  }
  for (auto x : _buffer) {
    delete x;
  }
  _buffer.clear();
  _done = false;
  return TRI_ERROR_NO_ERROR;
}

////////////////////////////////////////////////////////////////////////////////
/// @brief functionality to walk an execution block recursively
////////////////////////////////////////////////////////////////////////////////

bool ExecutionBlock::walk (WalkerWorker<ExecutionBlock>* worker) {
  // Only do every node exactly once:
  if (worker->done(this)) {
    return false;
  }

  if (worker->before(this)) {
    return true;
  }

  // Now the children in their natural order:
  for (auto c : _dependencies) {
    if (c->walk(worker)) {
      return true;
    }
  }
  // Now handle a subquery:
  if (_exeNode->getType() == ExecutionNode::SUBQUERY) {
    auto p = static_cast<SubqueryBlock*>(this);
    if (worker->enterSubquery(this, p->getSubquery())) {
      bool abort = p->getSubquery()->walk(worker);
      worker->leaveSubquery(this, p->getSubquery());
      if (abort) {
        return true;
      }
    }
  }
  worker->after(this);
  return false;
}

////////////////////////////////////////////////////////////////////////////////
/// @brief initialize
////////////////////////////////////////////////////////////////////////////////

int ExecutionBlock::initialize () {
  for (auto it = _dependencies.begin(); it != _dependencies.end(); ++it) {
    int res = (*it)->initialize();
    if (res != TRI_ERROR_NO_ERROR) {
      return res;
    }
  }
  return TRI_ERROR_NO_ERROR;
}

////////////////////////////////////////////////////////////////////////////////
/// @brief shutdown, will be called exactly once for the whole query
////////////////////////////////////////////////////////////////////////////////

int ExecutionBlock::shutdown (int errorCode) {
  int ret = TRI_ERROR_NO_ERROR;

  for (auto it = _buffer.begin(); it != _buffer.end(); ++it) {
    delete *it;
  }
  _buffer.clear();

  for (auto it = _dependencies.begin(); it != _dependencies.end(); ++it) {
    int res;
    try {
      res = (*it)->shutdown(errorCode);
    }
    catch (...) {
      res = TRI_ERROR_INTERNAL;
    }

    if (res != TRI_ERROR_NO_ERROR) {
      ret = res;
    }
  }

  return ret;
}

////////////////////////////////////////////////////////////////////////////////
/// @brief getSome, gets some more items, semantic is as follows: not
/// more than atMost items may be delivered. The method tries to
/// return a block of at least atLeast items, however, it may return
/// less (for example if there are not enough items to come). However,
/// if it returns an actual block, it must contain at least one item.
////////////////////////////////////////////////////////////////////////////////

AqlItemBlock* ExecutionBlock::getSome (size_t atLeast, size_t atMost) {
  std::unique_ptr<AqlItemBlock> result(getSomeWithoutRegisterClearout(atLeast, atMost));
  clearRegisters(result.get());
  return result.release();
}

// -----------------------------------------------------------------------------
// --SECTION--                                                 protected methods
// -----------------------------------------------------------------------------

////////////////////////////////////////////////////////////////////////////////
/// @brief resolve a collection name and return cid and document key
/// this is used for parsing _from, _to and _id values
////////////////////////////////////////////////////////////////////////////////
  
int ExecutionBlock::resolve (char const* handle, 
                             TRI_voc_cid_t& cid, 
                             std::string& key) const {
  char const* p = strchr(handle, TRI_DOCUMENT_HANDLE_SEPARATOR_CHR);
  if (p == nullptr || *p == '\0') {
    return TRI_ERROR_ARANGO_DOCUMENT_HANDLE_BAD;
  }
  
  if (*handle >= '0' && *handle <= '9') {
    cid = triagens::basics::StringUtils::uint64(handle, p - handle);
  }
  else {
    std::string const name(handle, p - handle);
    cid = _trx->resolver()->getCollectionIdCluster(name);
  }
                              
  if (cid == 0) {
    return TRI_ERROR_ARANGO_COLLECTION_NOT_FOUND;
  }

  key = std::string(p + 1);

  return TRI_ERROR_NO_ERROR;
};

////////////////////////////////////////////////////////////////////////////////
/// @brief copy register data from one block (src) into another (dst)
/// register values are cloned
////////////////////////////////////////////////////////////////////////////////

void ExecutionBlock::inheritRegisters (AqlItemBlock const* src,
                                       AqlItemBlock* dst,
                                       size_t row) {
  RegisterId const n = src->getNrRegs();

  for (RegisterId i = 0; i < n; i++) {
    if (getPlanNode()->_regsToClear.find(i) == 
        getPlanNode()->_regsToClear.end()) {
      if (! src->getValue(row, i).isEmpty()) {
        AqlValue a = src->getValue(row, i).clone();
        try {
          dst->setValue(0, i, a);
        }
        catch (...) {
          a.destroy();
          throw;
        }
      }
      // copy collection
      dst->setDocumentCollection(i, src->getDocumentCollection(i));
    }
  }
}

////////////////////////////////////////////////////////////////////////////////
/// @brief the following is internal to pull one more block and append it to
/// our _buffer deque. Returns true if a new block was appended and false if
/// the dependent node is exhausted.
////////////////////////////////////////////////////////////////////////////////

bool ExecutionBlock::getBlock (size_t atLeast, size_t atMost) {
  AqlItemBlock* docs = _dependencies[0]->getSome(atLeast, atMost);
  if (docs == nullptr) {
    return false;
  }
  try {
    _buffer.push_back(docs);
  }
  catch (...) {
    delete docs;
    throw;
  }
  return true;
}

////////////////////////////////////////////////////////////////////////////////
/// @brief getSomeWithoutRegisterClearout, same as above, however, this
/// is the actual worker which does not clear out registers at the end
/// the idea is that somebody who wants to call the generic functionality
/// in a derived class but wants to modify the results before the register
/// cleanup can use this method, internal use only
////////////////////////////////////////////////////////////////////////////////

AqlItemBlock* ExecutionBlock::getSomeWithoutRegisterClearout (
                                  size_t atLeast, size_t atMost) {
  TRI_ASSERT(0 < atLeast && atLeast <= atMost);
  size_t skipped = 0;
  AqlItemBlock* result = nullptr;
  int out = getOrSkipSome(atLeast, atMost, false, result, skipped);
  if (out != TRI_ERROR_NO_ERROR) {
    THROW_ARANGO_EXCEPTION(out);
  }
  return result;
}

void ExecutionBlock::clearRegisters (AqlItemBlock* result) {
  // Clear out registers not needed later on:
  if (result != nullptr) {
    result->clearRegisters(getPlanNode()->_regsToClear);
  }
}

size_t ExecutionBlock::skipSome (size_t atLeast, size_t atMost) {
  TRI_ASSERT(0 < atLeast && atLeast <= atMost);
  size_t skipped = 0;
  AqlItemBlock* result = nullptr;
  int out = getOrSkipSome(atLeast, atMost, true, result, skipped);
  TRI_ASSERT(result == nullptr);
  if (out != TRI_ERROR_NO_ERROR) {
    THROW_ARANGO_EXCEPTION(out);
  }
  return skipped;
}

// skip exactly <number> outputs, returns <true> if _done after
// skipping, and <false> otherwise . . .
bool ExecutionBlock::skip (size_t number) {
  size_t skipped = skipSome(number, number);
  size_t nr = skipped;
  while (nr != 0 && skipped < number) {
    nr = skipSome(number - skipped, number - skipped);
    skipped += nr;
  }
  if (nr == 0) {
    return true;
  }
  return ! hasMore();
}

bool ExecutionBlock::hasMore () {
  if (_done) {
    return false;
  }
  if (! _buffer.empty()) {
    return true;
  }
  if (getBlock(DefaultBatchSize, DefaultBatchSize)) {
    _pos = 0;
    return true;
  }
  _done = true;
  return false;
}

int64_t ExecutionBlock::remaining () {
  int64_t sum = 0;
  for (auto it = _buffer.begin(); it != _buffer.end(); ++it) {
    sum += (*it)->size();
  }
  return sum + _dependencies[0]->remaining();
}

int ExecutionBlock::getOrSkipSome (size_t atLeast,
                                   size_t atMost,
                                   bool skipping,
                                   AqlItemBlock*& result,
                                   size_t& skipped) {
  
  TRI_ASSERT(result == nullptr && skipped == 0);
  if (_done) {
    return TRI_ERROR_NO_ERROR;
  }

  // if _buffer.size() is > 0 then _pos points to a valid place . . .
  vector<AqlItemBlock*> collector;

  auto freeCollector = [&collector]() {
    for (auto x : collector) {
      delete x;
    }
    collector.clear();
  };

  try {
    while (skipped < atLeast) {
      if (_buffer.empty()) {
        if (skipping) {
          _dependencies[0]->skip(atLeast - skipped);
          skipped = atLeast;
          freeCollector();
          return TRI_ERROR_NO_ERROR;
        }
        else {
          if (! getBlock(atLeast - skipped, atMost - skipped)) {
            _done = true;
            break; // must still put things in the result from the collector . . .
          }
          _pos = 0;
        }
      }

      AqlItemBlock* cur = _buffer.front();

      if (cur->size() - _pos > atMost - skipped) {
        // The current block is too large for atMost:
        if (! skipping) { 
          unique_ptr<AqlItemBlock> more(cur->slice(_pos, _pos + (atMost - skipped)));
          collector.push_back(more.get());
          more.release(); // do not delete it!
        }
        _pos += atMost - skipped;
        skipped = atMost;
      }
      else if (_pos > 0) {
        // The current block fits into our result, but it is already
        // half-eaten:
        if (! skipping) {
          unique_ptr<AqlItemBlock> more(cur->slice(_pos, cur->size()));
          collector.push_back(more.get());
          more.release();
        }
        skipped += cur->size() - _pos;
        delete cur;
        _buffer.pop_front();
        _pos = 0;
      }
      else {
        // The current block fits into our result and is fresh:
        skipped += cur->size();
        if (! skipping) {
          collector.push_back(cur);
        }
        else {
          delete cur;
        }
        _buffer.pop_front();
        _pos = 0;
      }
    }
  }
  catch (...) {
    freeCollector();
    throw;
  }

  if (! skipping) {
    if (collector.size() == 1) {
      result = collector[0];
      collector.clear();
    }
    else if (! collector.empty()) {
      try {
        result = AqlItemBlock::concatenate(collector);
      }
      catch (...) {
        freeCollector();
        throw;
      }
    }
  }

  freeCollector();
  return TRI_ERROR_NO_ERROR;
}

// -----------------------------------------------------------------------------
// --SECTION--                                              class SingletonBlock
// -----------------------------------------------------------------------------

////////////////////////////////////////////////////////////////////////////////
/// @brief initializeCursor, store a copy of the register values coming from above
////////////////////////////////////////////////////////////////////////////////

int SingletonBlock::initializeCursor (AqlItemBlock* items, size_t pos) {
  // Create a deep copy of the register values given to us:
  if (_inputRegisterValues != nullptr) {
    delete _inputRegisterValues;
  }
  if (items != nullptr) {
    _inputRegisterValues = items->slice(pos, pos + 1);
  }
  _done = false;
  return TRI_ERROR_NO_ERROR;
}

////////////////////////////////////////////////////////////////////////////////
/// @brief shutdown the singleton block
////////////////////////////////////////////////////////////////////////////////

int SingletonBlock::shutdown (int errorCode) {

  int res = ExecutionBlock::shutdown(errorCode);

  deleteInputVariables();

  return res;
}

int SingletonBlock::getOrSkipSome (size_t,   // atLeast,
                                   size_t atMost,   // atMost,
                                   bool skipping,
                                   AqlItemBlock*& result,
                                   size_t& skipped) {

  TRI_ASSERT(result == nullptr && skipped == 0);

  if (_done) {
    return TRI_ERROR_NO_ERROR;
  }

  if (! skipping) {
    result = new AqlItemBlock(1, getPlanNode()->getRegisterPlan()->nrRegs[getPlanNode()->getDepth()]);
    try {
      if (_inputRegisterValues != nullptr) {
        skipped++;
        for (RegisterId reg = 0; reg < _inputRegisterValues->getNrRegs(); ++reg) {

          AqlValue a = _inputRegisterValues->getValue(0, reg);
          _inputRegisterValues->steal(a);

          try {
            result->setValue(0, reg, a);
          }
          catch (...) {
            a.destroy();
            throw;
          }
          _inputRegisterValues->eraseValue(0, reg);
          // if the latter throws, it does not matter, since we have
          // already stolen the value
          result->setDocumentCollection(reg,
                                        _inputRegisterValues->getDocumentCollection(reg));

        }
      }
    }
    catch (...) {
      delete result;
      result = nullptr;
      throw;
    }
  }
  else {
    if (_inputRegisterValues != nullptr) {
      skipped++;
    }
  }

  _done = true;
  return TRI_ERROR_NO_ERROR;
}

// -----------------------------------------------------------------------------
// --SECTION--                                    class EnumerateCollectionBlock
// -----------------------------------------------------------------------------

EnumerateCollectionBlock::EnumerateCollectionBlock (ExecutionEngine* engine,
                                                    EnumerateCollectionNode const* ep)
  : ExecutionBlock(engine, ep),
    _collection(ep->_collection),
    _totalCount(0),
    _posInDocuments(0),
    _atBeginning(false) {
}

EnumerateCollectionBlock::~EnumerateCollectionBlock () {
}

bool EnumerateCollectionBlock::moreDocuments (size_t hint) {

  if (hint < DefaultBatchSize) {
    hint = DefaultBatchSize;
  }

  std::vector<TRI_doc_mptr_copy_t> newDocs;

  newDocs.reserve(hint);

  int res = _trx->readIncremental(_trx->trxCollection(_collection->cid()),
                                  newDocs,
                                  _internalSkip,
                                  static_cast<TRI_voc_size_t>(hint),
                                  0,
                                  TRI_QRY_NO_LIMIT,
                                  &_totalCount);

  if (res != TRI_ERROR_NO_ERROR) {
    THROW_ARANGO_EXCEPTION(res);
  }
  
  _engine->_stats.scannedFull += static_cast<int64_t>(newDocs.size());

  if (newDocs.empty()) {
    return false;
  }

  _documents.swap(newDocs);

  _atBeginning = _internalSkip == 0;
  _posInDocuments = 0;

  return true;
}

int EnumerateCollectionBlock::initialize () {
  return ExecutionBlock::initialize();
}

int EnumerateCollectionBlock::initializeCursor (AqlItemBlock* items, size_t pos) {
  int res = ExecutionBlock::initializeCursor(items, pos);
  if (res != TRI_ERROR_NO_ERROR) {
    return res;
  }

  initializeDocuments();

  return TRI_ERROR_NO_ERROR;
}

////////////////////////////////////////////////////////////////////////////////
/// @brief getSome
////////////////////////////////////////////////////////////////////////////////

AqlItemBlock* EnumerateCollectionBlock::getSome (size_t, // atLeast,
                                                 size_t atMost) {
  // Invariants:
  //   As soon as we notice that _totalCount == 0, we set _done = true.
  //   Otherwise, outside of this method (or skipSome), _documents is
  //   either empty (at the beginning, with _posInDocuments == 0 and
  //   _atBeginning == false), or is non-empty and 
  //   _posInDocuments < _documents.size()
  if (_done) {
    return nullptr;
  }

  if (_buffer.empty()) {
    size_t toFetch = (std::min)(DefaultBatchSize, atMost);
    if (! ExecutionBlock::getBlock(toFetch, toFetch)) {
      _done = true;
      return nullptr;
    }
    _pos = 0;           // this is in the first block
    initializeDocuments();
  }

  // If we get here, we do have _buffer.front()
  AqlItemBlock* cur = _buffer.front();
  size_t const curRegs = cur->getNrRegs();

  // Get more documents from collection if _documents is empty:
  if (_posInDocuments >= _documents.size()) {
    if (! moreDocuments(atMost)) {
      TRI_ASSERT(_totalCount == 0);
      _done = true;
      return nullptr;
    }
  }
      
  size_t available = _documents.size() - _posInDocuments;
  size_t toSend = (std::min)(atMost, available);

  unique_ptr<AqlItemBlock> res(new AqlItemBlock(toSend, getPlanNode()->getRegisterPlan()->nrRegs[getPlanNode()->getDepth()]));
  // automatically freed if we throw
  TRI_ASSERT(curRegs <= res->getNrRegs());

  // only copy 1st row of registers inherited from previous frame(s)
  inheritRegisters(cur, res.get(), _pos);

  // set our collection for our output register
  res->setDocumentCollection(static_cast<triagens::aql::RegisterId>(curRegs), _trx->documentCollection(_collection->cid()));

  for (size_t j = 0; j < toSend; j++) {
    if (j > 0) {
      // re-use already copied aqlvalues
      for (RegisterId i = 0; i < curRegs; i++) {
        res->setValue(j, i, res->getValue(0, i));
        // Note: if this throws, then all values will be deleted
        // properly since the first one is.
      }
    }

    // The result is in the first variable of this depth,
    // we do not need to do a lookup in getPlanNode()->_registerPlan->varInfo,
    // but can just take cur->getNrRegs() as registerId:
    res->setValue(j, static_cast<triagens::aql::RegisterId>(curRegs),
                  AqlValue(reinterpret_cast<TRI_df_marker_t
                           const*>(_documents[_posInDocuments++].getDataPtr())));
    // No harm done, if the setValue throws!
  }

  // Advance read position:
  if (_posInDocuments >= _documents.size()) {
    // we have exhausted our local documents buffer
    // fetch more documents into our buffer
    if (! moreDocuments(atMost)) {
      // nothing more to read, re-initialize fetching of documents
      initializeDocuments();
      if (++_pos >= cur->size()) {
        _buffer.pop_front();  // does not throw
        delete cur;
        _pos = 0;
      }
    }
  }
  // Clear out registers no longer needed later:
  clearRegisters(res.get());
  return res.release();
}

size_t EnumerateCollectionBlock::skipSome (size_t atLeast, size_t atMost) {
  size_t skipped = 0;

  if (_done) {
    return skipped;
  }

  while (skipped < atLeast) {
    if (_buffer.empty()) {
      size_t toFetch = (std::min)(DefaultBatchSize, atMost);
      if (! getBlock(toFetch, toFetch)) {
        _done = true;
        return skipped;
      }
      _pos = 0;           // this is in the first block
      initializeDocuments();
    }

    // if we get here, then _buffer.front() exists
    AqlItemBlock* cur = _buffer.front();

    // Get more documents from collection if _documents is empty:
    if (_posInDocuments >= _documents.size()) {
      if (! moreDocuments(atMost)) {
        TRI_ASSERT(_totalCount == 0);
        _done = true;
        return skipped;
      }
    }

    if (atMost >= skipped + _documents.size() - _posInDocuments) {
      skipped += _documents.size() - _posInDocuments;

      // fetch more documents into our buffer
      if (! moreDocuments(atMost - skipped)) {
        // nothing more to read, re-initialize fetching of documents
        initializeDocuments();
        if (++_pos >= cur->size()) {
          _buffer.pop_front();  // does not throw
          delete cur;
          _pos = 0;
        }
      }
    }
    else {
      _posInDocuments += atMost - skipped;
      skipped = atMost;
    }
  }
  return skipped;
}

// -----------------------------------------------------------------------------
// --SECTION--                                             class IndexRangeBlock
// -----------------------------------------------------------------------------

IndexRangeBlock::IndexRangeBlock (ExecutionEngine* engine,
                                  IndexRangeNode const* en)
  : ExecutionBlock(engine, en),
    _collection(en->collection()),
    _posInDocs(0),
    _anyBoundVariable(true),
    _skiplistIterator(nullptr),
    _condition(&en->_ranges),
    _posInRanges(0),
    _freeCondition(false) {
   
  std::vector<std::vector<RangeInfo>> const& orRanges = en->_ranges;
  TRI_ASSERT(en->_index != nullptr);

  _allBoundsConstant.clear();
  _allBoundsConstant.reserve(orRanges.size());

  // Detect, whether all ranges are constant:
  for (size_t i = 0; i < orRanges.size(); i++) {
    bool isConstant = true;
    std::vector<RangeInfo> const& attrRanges = orRanges[i];
    for (auto r : attrRanges) {
      isConstant &= r.isConstant();
    }
    _anyBoundVariable &= ! isConstant;
    _allBoundsConstant.push_back(isConstant);
  }
}

IndexRangeBlock::~IndexRangeBlock () {
  for (auto e : _allVariableBoundExpressions) {
    delete e;
  }
  _allVariableBoundExpressions.clear();

  if (_freeCondition && _condition != nullptr) {
    delete _condition;
  }
}

int IndexRangeBlock::initialize () {
  ENTER_BLOCK
  int res = ExecutionBlock::initialize();

  if (res == TRI_ERROR_NO_ERROR) {
    if (_trx->orderBarrier(_trx->trxCollection(_collection->cid())) == nullptr) {
      res = TRI_ERROR_OUT_OF_MEMORY;
    }
  }

  // instanciate expressions:
  auto instanciateExpression = [&] (RangeInfoBound& b) -> void {
    AstNode const* a = b.getExpressionAst(_engine->getQuery()->ast());
    // all new AstNodes are registered with the Ast in the Query
    auto e = new Expression(_engine->getQuery()->ast(), a);
    try {
      _allVariableBoundExpressions.push_back(e);
    }
    catch (...) {
      delete e;
      throw;
    }
    // Prepare _inVars and _inRegs:
    _inVars.emplace_back();
    std::vector<Variable*>& inVarsCur = _inVars.back();
    _inRegs.emplace_back();
    std::vector<RegisterId>& inRegsCur = _inRegs.back();

    std::unordered_set<Variable*> inVars = e->variables();
    for (auto v : inVars) {
      inVarsCur.push_back(v);
      auto it = getPlanNode()->getRegisterPlan()->varInfo.find(v->id);
      TRI_ASSERT(it != getPlanNode()->getRegisterPlan()->varInfo.end());
      TRI_ASSERT(it->second.registerId < ExecutionNode::MaxRegisterId);
      inRegsCur.push_back(it->second.registerId);
    }

  };

  // Get the ranges from the node:
  auto en = static_cast<IndexRangeNode const*>(getPlanNode());
  std::vector<std::vector<RangeInfo>> const& orRanges = en->_ranges;
  
  for (size_t i = 0; i < orRanges.size(); i++) {
    if (! _allBoundsConstant[i]) {
      try {
        for (auto r : orRanges[i]) {
          for (auto l : r._lows) {
            instanciateExpression(l);
          }
          for (auto h : r._highs) {
            instanciateExpression(h);
          }
        }
      }
      catch (...) {
        for (auto e : _allVariableBoundExpressions) {
          delete e;
        }
        throw;
      }
    }
  }

  return res;
  LEAVE_BLOCK;
}

// init the index for reading, this should be called once per new incoming
// block!
//
// This is either called every time we get a new incoming block. 
// If all the bounds are constant, then in the case of hash, primary or edges
// indexes it does nothing. In the case of a skiplist index, it creates a
// skiplistIterator which is used by readIndex. If at least one bound is
// variable, then this this also evaluates the IndexOrCondition required to
// determine the values of the bounds. 
//
// It is guaranteed that
//   _buffer   is not empty, in particular _buffer.front() is defined
//   _pos      points to a position in _buffer.front()
// Therefore, we can use the register values in _buffer.front() in row
// _pos to evaluate the variable bounds.

bool IndexRangeBlock::initRanges () {
  ENTER_BLOCK
  _flag = true; 
  auto en = static_cast<IndexRangeNode const*>(getPlanNode());
  freeCondition();
  _condition = &en->_ranges;
  _freeCondition = false;
  
  TRI_ASSERT(en->_index != nullptr);

  // Find out about the actual values for the bounds in the variable bound case:

  if (_anyBoundVariable) {
    //auto newCondition = std::unique_ptr<IndexOrCondition>(new IndexOrCondition());
    auto newCondition = new IndexOrCondition();
    
    size_t posInExpressions = 0;
      
    // The following are needed to evaluate expressions with local data from
    // the current incoming item:
    AqlItemBlock* cur = _buffer.front();
    vector<AqlValue>& data(cur->getData());
    vector<TRI_document_collection_t const*>& docColls(cur->getDocumentCollections());
    RegisterId nrRegs = cur->getNrRegs();
    

    // must have a V8 context here to protect Expression::execute()
    auto engine = _engine;
    triagens::basics::ScopeGuard guard{
      [&engine]() -> void { 
        engine->getQuery()->enterContext(); 
      },
      [&]() -> void {
        
        // must invalidate the expression now as we might be called from
        // different threads
        if (ExecutionEngine::isDBServer() || ExecutionEngine::isCoordinator()) {
          for (auto e : _allVariableBoundExpressions) {
            e->invalidate();
          }
        }
         
        engine->getQuery()->exitContext(); 
      }
    };

    v8::HandleScope scope; // do not delete this!

    for (size_t i = 0; i < _condition->size(); i++) {

      //TODO memleak?
      IndexAndCondition newAnd;
      for (auto r : en->_ranges[i]) {
        // First create a new RangeInfo containing only the constant 
        // low and high bound of r:
        RangeInfo actualRange(r._var, r._attr, r._lowConst, r._highConst,
                              r.is1ValueRangeInfo());
        // Now work the actual values of the variable lows and highs into 
        // this constant range:
        for (auto l : r._lows) {
          Expression* e = _allVariableBoundExpressions[posInExpressions];
          AqlValue a = e->execute(_trx, docColls, data, nrRegs * _pos,
                                  _inVars[posInExpressions],
                                  _inRegs[posInExpressions]);
          posInExpressions++;
          if (a._type == AqlValue::JSON) {
            Json json(Json::Array, 3);
            json("include", Json(l.inclusive()))
                ("isConstant", Json(true))
                ("bound", *(a._json));
            a.destroy();  // the TRI_json_t* of a._json has been stolen
            RangeInfoBound b(json);   // Construct from JSON
            actualRange._lowConst.andCombineLowerBounds(b);
          }
          else {
            THROW_ARANGO_EXCEPTION_MESSAGE(TRI_ERROR_INTERNAL, 
                "AQL: computed a variable bound and got non-JSON");
          }
        }

        for (auto h : r._highs) {
          Expression* e = _allVariableBoundExpressions[posInExpressions];

          TRI_ASSERT(e != nullptr);

          AqlValue a = e->execute(_trx, docColls, data, nrRegs * _pos,
                                  _inVars[posInExpressions],
                                  _inRegs[posInExpressions]);
          posInExpressions++;
          if (a._type == AqlValue::JSON) {
            Json json(Json::Array, 3);
            json("include", Json(h.inclusive()))
                ("isConstant", Json(true))
                ("bound", *(a._json));
            a.destroy();  // the TRI_json_t* of a._json has been stolen
            RangeInfoBound b(json);   // Construct from JSON
            actualRange._highConst.andCombineUpperBounds(b);
          }
          else {
            THROW_ARANGO_EXCEPTION_MESSAGE(TRI_ERROR_INTERNAL, 
                "AQL: computed a variable bound and got non-JSON");
          }
        }

        newAnd.push_back(actualRange);
      }
      orCombineIndexOrAndIndexAnd(newCondition, newAnd);
    }
    //_condition = newCondition.release();
    freeCondition(); 
    _condition = newCondition;
    _freeCondition = true;
  }
   
  if (en->_index->type == TRI_IDX_TYPE_PRIMARY_INDEX) {
    return true; //no initialization here!
  }
  else if (en->_index->type == TRI_IDX_TYPE_HASH_INDEX) {
    return true; //no initialization here!
  }
  if (en->_index->type == TRI_IDX_TYPE_SKIPLIST_INDEX) {
    _posInRanges = 0;
    getSkiplistIterator(_condition->at(_posInRanges));
    return (_skiplistIterator != nullptr);
  }
  else if (en->_index->type == TRI_IDX_TYPE_EDGE_INDEX) {
    return true; //no initialization here!
  }
          
  THROW_ARANGO_EXCEPTION_MESSAGE(TRI_ERROR_INTERNAL, "unexpected index type"); 
  LEAVE_BLOCK;
}

void IndexRangeBlock::freeCondition () {
  if (_condition != nullptr && _freeCondition) {
    delete _condition;
    _condition = nullptr;
    _freeCondition = false;
  }
}

// this is called every time everything in _documents has been passed on

bool IndexRangeBlock::readIndex (size_t atMost) {
  ENTER_BLOCK;
  // this is called every time we want more in _documents. 
  // For non-skiplist indexes (currently hash, primary, edge), this 
  // only reads the index once, and never again (although there might be
  // multiple calls to this function). For skiplists indexes, initRanges creates
  // a skiplistIterator and readIndex just reads from the iterator until it is
  // done. Then initRanges is read again and so on. This is to avoid reading the
  // entire index when we only want a small number of documents. 
  
  if (_documents.empty()) {
    _documents.reserve(atMost);
  }
  else { 
    _documents.clear();
  }
  
  auto en = static_cast<IndexRangeNode const*>(getPlanNode());
  
  if (en->_index->type == TRI_IDX_TYPE_PRIMARY_INDEX) {
    if (_flag) {
      readPrimaryIndex(*_condition);
    }
  }
  else if (en->_index->type == TRI_IDX_TYPE_HASH_INDEX) {
    if (_flag) {
      readHashIndex(*_condition);
    }
  }
  else if (en->_index->type == TRI_IDX_TYPE_SKIPLIST_INDEX) {
    readSkiplistIndex(atMost);
  }
  else if (en->_index->type == TRI_IDX_TYPE_EDGE_INDEX) {
    if (_flag) {
      readEdgeIndex(*_condition); 
    }
  }
  else {
    TRI_ASSERT(false);
  }
  _flag = false;
  return (! _documents.empty());
  LEAVE_BLOCK;
}

int IndexRangeBlock::initializeCursor (AqlItemBlock* items, size_t pos) {
  ENTER_BLOCK;
  int res = ExecutionBlock::initializeCursor(items, pos);
  if (res != TRI_ERROR_NO_ERROR) {
    return res;
  }
  _pos = 0;
  _posInDocs = 0;
  
  return TRI_ERROR_NO_ERROR; 
  LEAVE_BLOCK;
}

////////////////////////////////////////////////////////////////////////////////
/// @brief getSome
////////////////////////////////////////////////////////////////////////////////

AqlItemBlock* IndexRangeBlock::getSome (size_t atLeast,
                                        size_t atMost) {
  ENTER_BLOCK;
  if (_done) {
    return nullptr;
  }

  unique_ptr<AqlItemBlock> res(nullptr);

  do {
    // repeatedly try to get more stuff from upstream
    // note that the value of the variable we have to loop over
    // can contain zero entries, in which case we have to
    // try again!

    if (_buffer.empty()) {
<<<<<<< HEAD
      if (! ExecutionBlock::getBlock(DefaultBatchSize, DefaultBatchSize) 
          || (! initRanges())) {
=======
      size_t toFetch = (std::min)(DefaultBatchSize, atMost);
      if (! ExecutionBlock::getBlock(toFetch, toFetch) 
          || (! initIndex())) {
>>>>>>> c81c5891
        _done = true;
        return nullptr;
      }
      _pos = 0;           // this is in the first block

      // This is a new item, so let's read the index (it is already
      // initialised).
      readIndex(atMost);
      _posInDocs = 0;     // position in _documents . . .
    } 
    else if (_posInDocs >= _documents.size()) {
      // we have exhausted our local documents buffer,

      _posInDocs = 0;
      AqlItemBlock* cur = _buffer.front();

      if (! readIndex(atMost)) { //no more output from this version of the index
        if (++_pos >= cur->size()) {
          _buffer.pop_front();  // does not throw
          delete cur;
          _pos = 0;
        }
        if (_buffer.empty()) {
          if (! ExecutionBlock::getBlock(DefaultBatchSize, DefaultBatchSize) ) {
            _done = true;
            return nullptr;
          }
          _pos = 0;           // this is in the first block
        }
        
        if(! initRanges()) {
          _done = true;
          return nullptr;
        }
        readIndex(atMost);
      }
    }

    // If we get here, we do have _buffer.front() and _pos points into it
    AqlItemBlock* cur = _buffer.front();
    size_t const curRegs = cur->getNrRegs();

    size_t available = _documents.size() - _posInDocs;
    size_t toSend = (std::min)(atMost, available);

    if (toSend > 0) {

      res.reset(new AqlItemBlock(toSend,
            getPlanNode()->getRegisterPlan()->nrRegs[getPlanNode()->getDepth()]));

      // automatically freed should we throw
      TRI_ASSERT(curRegs <= res->getNrRegs());

      // only copy 1st row of registers inherited from previous frame(s)
      inheritRegisters(cur, res.get(), _pos);

      // set our collection for our output register
      res->setDocumentCollection(static_cast<triagens::aql::RegisterId>(curRegs),
          _trx->documentCollection(_collection->cid()));

      for (size_t j = 0; j < toSend; j++) {
        if (j > 0) {
          // re-use already copied aqlvalues
          for (RegisterId i = 0; i < curRegs; i++) {
            res->setValue(j, i, res->getValue(0, i));
            // Note: if this throws, then all values will be deleted
            // properly since the first one is.
          }
        }

        // The result is in the first variable of this depth,
        // we do not need to do a lookup in getPlanNode()->_registerPlan->varInfo,
        // but can just take cur->getNrRegs() as registerId:
        res->setValue(j, static_cast<triagens::aql::RegisterId>(curRegs),
                      AqlValue(reinterpret_cast<TRI_df_marker_t
                               const*>(_documents[_posInDocs++].getDataPtr())));
        // No harm done, if the setValue throws!
      }
    }

  }
  while (res.get() == nullptr);

  // Clear out registers no longer needed later:
  clearRegisters(res.get());
  return res.release();
  LEAVE_BLOCK;
}

////////////////////////////////////////////////////////////////////////////////
/// @brief skipSome
////////////////////////////////////////////////////////////////////////////////

size_t IndexRangeBlock::skipSome (size_t atLeast,
                                  size_t atMost) {
  
  if (_done) {
    return 0;
  }

  size_t skipped = 0;

  while (skipped < atLeast) {
    if (_buffer.empty()) {
<<<<<<< HEAD
      if (! ExecutionBlock::getBlock(DefaultBatchSize, DefaultBatchSize) 
          || (! initRanges())) {
=======
      size_t toFetch = (std::min)(DefaultBatchSize, atMost);
      if (! ExecutionBlock::getBlock(toFetch, toFetch) 
          || (! initIndex())) {
>>>>>>> c81c5891
        _done = true;
        return skipped;
      }
      _pos = 0;           // this is in the first block
      
      // This is a new item, so let's read the index if bounds are variable:
      readIndex(atMost); 
      _posInDocs = 0;     // position in _documents . . .
    }

    // If we get here, we do have _buffer.front() and _pos points into it
    AqlItemBlock* cur = _buffer.front();

    size_t available = _documents.size() - _posInDocs;
    size_t toSkip = (std::min)(atMost - skipped, available);

    _posInDocs += toSkip;
    skipped += toSkip;
    
    // Advance read position:
    if (_posInDocs >= _documents.size()) {
      // we have exhausted our local documents buffer,

      if (++_pos >= cur->size()) {
        _buffer.pop_front();  // does not throw
        delete cur;
        _pos = 0;
      }

      // let's read the index if bounds are variable:
      if (! _buffer.empty()) {
          if(! initRanges()) {
            _done = true;
            return skipped;
          }
          readIndex(atMost);
      }
      _posInDocs = 0;
      
      // If _buffer is empty, then we will fetch a new block in the next round
      // and then read the index.
    }
  }

  return skipped; 
}

////////////////////////////////////////////////////////////////////////////////
/// @brief read documents using the primary index
////////////////////////////////////////////////////////////////////////////////

void IndexRangeBlock::readPrimaryIndex (IndexOrCondition const& ranges) {
  ENTER_BLOCK;
  TRI_primary_index_t* primaryIndex = &(_collection->documentCollection()->_primaryIndex);
  
  for (size_t i = 0; i < ranges.size(); i++) {
    std::string key;
    for (auto x : ranges[i]) {
      if (x._attr == std::string(TRI_VOC_ATTRIBUTE_ID)) {
        // lookup by _id

        // we can use lower bound because only equality is supported
        TRI_ASSERT(x.is1ValueRangeInfo());
        auto const json = x._lowConst.bound().json();

        if (TRI_IsStringJson(json)) {
          // _id must be a string
          TRI_voc_cid_t documentCid;
          std::string documentKey;

          // parse _id value
          int errorCode = resolve(json->_value._string.data, documentCid, documentKey);

          if (errorCode == TRI_ERROR_NO_ERROR) {
            bool const isCluster = (ExecutionEngine::isCoordinator() ||
                ExecutionEngine::isDBServer());
            if (! isCluster && documentCid == _collection->documentCollection()->_info._cid) {
              // only continue lookup if the id value is syntactically correct and
              // refers to "our" collection, using local collection id
              key = documentKey;
            }
            else if (isCluster && documentCid == _collection->documentCollection()->_info._planId) {
            // only continue lookup if the id value is syntactically correct and
            // refers to "our" collection, using cluster collection id
              key = documentKey;
            }
          }
        }
        break;
      }
      else if (x._attr == std::string(TRI_VOC_ATTRIBUTE_KEY)) {
        // lookup by _key

        // we can use lower bound because only equality is supported
        TRI_ASSERT(x.is1ValueRangeInfo());
        auto const json = x._lowConst.bound().json();
        if (TRI_IsStringJson(json)) {
          key = std::string(json->_value._string.data, json->_value._string.length - 1);
        }
        break;
      }
    }

    if (! key.empty()) {
      ++_engine->_stats.scannedIndex;

      auto found = static_cast<TRI_doc_mptr_t
        const*>(TRI_LookupByKeyPrimaryIndex(primaryIndex, key.c_str()));
      if (found != nullptr) {
        _documents.emplace_back(*found);
      }
    }
  }
  LEAVE_BLOCK;
}

////////////////////////////////////////////////////////////////////////////////
/// @brief read documents using a hash index
////////////////////////////////////////////////////////////////////////////////

void IndexRangeBlock::readHashIndex (IndexOrCondition const& ranges) {
  ENTER_BLOCK;
  auto en = static_cast<IndexRangeNode const*>(getPlanNode());
  TRI_index_t* idx = en->_index->data;
  TRI_ASSERT(idx != nullptr);
  TRI_hash_index_t* hashIndex = (TRI_hash_index_t*) idx;

  TRI_shaper_t* shaper = _collection->documentCollection()->getShaper(); 
  TRI_ASSERT(shaper != nullptr);
  
  TRI_index_search_value_t searchValue;
  
  auto destroySearchValue = [&]() {
    if (searchValue._values != nullptr) {
      for (size_t i = 0; i < searchValue._length; ++i) {
        TRI_DestroyShapedJson(shaper->_memoryZone, &searchValue._values[i]);
      }
      TRI_Free(TRI_CORE_MEM_ZONE, searchValue._values);
    }
    searchValue._values = nullptr;
  };

  auto setupSearchValue = [&](size_t pos) {
    size_t const n = hashIndex->_paths._length;
    searchValue._length = 0;
    searchValue._values = static_cast<TRI_shaped_json_t*>(TRI_Allocate(TRI_CORE_MEM_ZONE, 
          n * sizeof(TRI_shaped_json_t), true));

    if (searchValue._values == nullptr) {
      THROW_ARANGO_EXCEPTION(TRI_ERROR_OUT_OF_MEMORY);
    }
    
    searchValue._length = n;

    for (size_t i = 0; i < n; ++i) {
      TRI_shape_pid_t pid = *(static_cast<TRI_shape_pid_t*>(TRI_AtVector(&hashIndex->_paths, i)));
      TRI_ASSERT(pid != 0);
   
      char const* name = TRI_AttributeNameShapePid(shaper, pid);

      for (auto x : ranges[pos]) {
        if (x._attr == std::string(name)) {    //found attribute
          auto shaped = TRI_ShapedJsonJson(shaper, x._lowConst.bound().json(), false); 
          // here x->_low->_bound = x->_high->_bound 
          searchValue._values[i] = *shaped;
          TRI_Free(shaper->_memoryZone, shaped);
          break; 
        }
      }
    }
  };
<<<<<<< HEAD
  
  for (size_t i = 0; i < ranges.size(); i++) {
    setupSearchValue(i);  
    TRI_vector_pointer_t list = TRI_LookupHashIndex(idx, &searchValue);
    destroySearchValue();
  
    size_t const n = TRI_LengthVectorPointer(&list);
    try {
      for (size_t i = 0; i < n; ++i) {
        _documents.emplace_back(* (static_cast<TRI_doc_mptr_t*>(TRI_AtVectorPointer(&list, i))));
      }
    
      _engine->_stats.scannedIndex += static_cast<int64_t>(n);
      TRI_DestroyVectorPointer(&list);
    }
    catch (...) {
      TRI_DestroyVectorPointer(&list);
      throw;
    }
=======
 
  setupSearchValue();  
  TRI_vector_pointer_t list = TRI_LookupHashIndex(idx, &searchValue);
  destroySearchValue();
  
  size_t const n = TRI_LengthVectorPointer(&list);
  try {
    for (size_t i = 0; i < n; ++i) {
      _documents.emplace_back(* (static_cast<TRI_doc_mptr_t*>(TRI_AtVectorPointer(&list, i))));
    }
  
    _engine->_stats.scannedIndex += static_cast<int64_t>(n);
    TRI_DestroyVectorPointer(&list);
  }
  catch (...) {
    TRI_DestroyVectorPointer(&list);
    throw;
>>>>>>> c81c5891
  }
  LEAVE_BLOCK;
}

////////////////////////////////////////////////////////////////////////////////
/// @brief read documents using the edges index
////////////////////////////////////////////////////////////////////////////////

void IndexRangeBlock::readEdgeIndex (IndexOrCondition const& ranges) {
  ENTER_BLOCK;
  TRI_document_collection_t* document = _collection->documentCollection();
     
  std::string key;
  TRI_edge_direction_e direction = TRI_EDGE_IN; // must set a default to satisfy compiler
  for (size_t i = 0; i < ranges.size(); i++) { 
    for (auto x : ranges[i]) {
      if (x._attr == std::string(TRI_VOC_ATTRIBUTE_FROM)) {
        // we can use lower bound because only equality is supported
        TRI_ASSERT(x.is1ValueRangeInfo());
        auto const json = x._lowConst.bound().json();
        if (TRI_IsStringJson(json)) {
          // no error will be thrown if _from is not a string
          key = std::string(json->_value._string.data, json->_value._string.length - 1);
          direction = TRI_EDGE_OUT;
        }
        break;
      }
      else if (x._attr == std::string(TRI_VOC_ATTRIBUTE_TO)) {
        // we can use lower bound because only equality is supported
        TRI_ASSERT(x.is1ValueRangeInfo());
        auto const json = x._lowConst.bound().json();
        if (TRI_IsStringJson(json)) {
          // no error will be thrown if _to is not a string
          key = std::string(json->_value._string.data, json->_value._string.length - 1);
          direction = TRI_EDGE_IN;
        }
        break;
      }
    }

    if (! key.empty()) {
      TRI_voc_cid_t documentCid;
      std::string documentKey;

      int errorCode = resolve(key.c_str(), documentCid, documentKey);

      if (errorCode == TRI_ERROR_NO_ERROR) {
        // silently ignore all errors due to wrong _from / _to specifications
        auto&& result = TRI_LookupEdgesDocumentCollection(document, direction,
            documentCid, (TRI_voc_key_t) documentKey.c_str());
        for (auto it : result) {
          _documents.emplace_back(it);
        }
    
        _engine->_stats.scannedIndex += static_cast<int64_t>(result.size());
      }
    }
  }
  LEAVE_BLOCK;
}

////////////////////////////////////////////////////////////////////////////////
/// @brief read documents using a skiplist index
////////////////////////////////////////////////////////////////////////////////

// it is only possible to query a skip list using more than one attribute if we
// only have equalities followed by a single arbitrary comparison (i.e x.a == 1
// && x.b == 2 && x.c > 3 && x.c <= 4). Then we do: 
//
//   TRI_CreateIndexOperator(TRI_AND_INDEX_OPERATOR, left, right, NULL, shaper,
//     2);
//
// where 
//
//   left =  TRI_CreateIndexOperator(TRI_GT_INDEX_OPERATOR, NULL, NULL, [1,2,3],
//     shaper, 3)
//
//   right =  TRI_CreateIndexOperator(TRI_LE_INDEX_OPERATOR, NULL, NULL, [1,2,4],
//     shaper, 3)
//
// If the final comparison is an equality (x.a == 1 && x.b == 2 && x.c ==3), then 
// we just do:
//
//   TRI_CreateIndexOperator(TRI_EQ_INDEX_OPERATOR, NULL, NULL, [1,2,3],
//     shaper, 3)
//
// It is necessary that values of the attributes are listed in the correct
// order (i.e. <a> must be the first attribute indexed, and <b> must be the
// second). If one of the attributes is not indexed, then it is ignored,
// provided we are querying all the previously indexed attributes (i.e. we
// cannot do (x.c == 1 && x.a == 2) if the index covers <a>, <b>, <c> in this
// order but we can do (x.a == 2)).
//
// If the comparison is not equality, then the values of the parameters 
// (i.e. the 1 in x.c >= 1) cannot be lists or arrays.
//

void IndexRangeBlock::getSkiplistIterator (IndexAndCondition const& ranges) {
  ENTER_BLOCK;
  TRI_ASSERT(_skiplistIterator == nullptr);
  
  auto en = static_cast<IndexRangeNode const*>(getPlanNode());
  TRI_index_t* idx = en->_index->data;
  TRI_ASSERT(idx != nullptr);

  TRI_shaper_t* shaper = _collection->documentCollection()->getShaper(); 
  TRI_ASSERT(shaper != nullptr);

  TRI_index_operator_t* skiplistOperator = nullptr; 

  Json parameters(Json::List); 
  size_t i = 0;
  for (; i < ranges.size(); i++) {
    auto range = ranges[i];
    TRI_ASSERT(range.isConstant());
    if (range.is1ValueRangeInfo()) {   // it's an equality . . . 
      parameters(range._lowConst.bound().copy());
    } 
    else {                          // it's not an equality and so the final comparison 
      if (parameters.size() != 0) {
        skiplistOperator = TRI_CreateIndexOperator(TRI_EQ_INDEX_OPERATOR, nullptr,
            nullptr, parameters.copy().steal(), shaper, i);
      }
      if (range._lowConst.isDefined()) {
        auto op = range._lowConst.toIndexOperator(false, parameters.copy(), shaper);
        if (skiplistOperator != nullptr) {
          skiplistOperator = TRI_CreateIndexOperator(TRI_AND_INDEX_OPERATOR, 
              skiplistOperator, op, nullptr, shaper, 2);
        } 
        else {
          skiplistOperator = op;
        }
      }
      if (range._highConst.isDefined()) {
        auto op = range._highConst.toIndexOperator(true, parameters.copy(), shaper);
        if (skiplistOperator != nullptr) {
          skiplistOperator = TRI_CreateIndexOperator(TRI_AND_INDEX_OPERATOR, 
              skiplistOperator, op, nullptr, shaper, 2);
        } 
        else {
          skiplistOperator = op;
        }
      }
    }
  }

  if (skiplistOperator == nullptr) {      // only have equalities . . .
    if (parameters.size() == 0) {
      // this creates the infinite range (i.e. >= null)
      Json hass(Json::List);
      hass.add(Json(Json::Null));
      skiplistOperator = TRI_CreateIndexOperator(TRI_GE_INDEX_OPERATOR, nullptr,
          nullptr, hass.steal(), shaper, 1);
    }
    else {
      skiplistOperator = TRI_CreateIndexOperator(TRI_EQ_INDEX_OPERATOR, nullptr,
          nullptr, parameters.steal(), shaper, i);
    }
  }

  _skiplistIterator = TRI_LookupSkiplistIndex(idx, skiplistOperator, en->_reverse);
  if (skiplistOperator != nullptr) {
    TRI_FreeIndexOperator(skiplistOperator);
  }

  if (_skiplistIterator == nullptr) {
    int res = TRI_errno();
    if (res == TRI_RESULT_ELEMENT_NOT_FOUND) {
      return;
    }

    THROW_ARANGO_EXCEPTION(TRI_ERROR_ARANGO_NO_INDEX);
  }
  LEAVE_BLOCK;
}

void IndexRangeBlock::readSkiplistIndex (size_t atMost) {
  ENTER_BLOCK;
  if (_skiplistIterator == nullptr) {
    return;
  }
  
  try {
    size_t nrSent = 0;
    TRI_skiplist_index_element_t* indexElement;
    while (nrSent < atMost && _skiplistIterator !=nullptr) { 
      indexElement = _skiplistIterator->next(_skiplistIterator);

      if (indexElement == nullptr) {
        TRI_FreeSkiplistIterator(_skiplistIterator);
        _skiplistIterator = nullptr;
        if (++_posInRanges < _condition->size()) {
          getSkiplistIterator(_condition->at(_posInRanges));
        }
      } else {
        _documents.emplace_back(*(indexElement->_document));
        ++nrSent;
        ++_engine->_stats.scannedIndex;
      }
    }
  }
  catch (...) {
    if (_skiplistIterator != nullptr) {
      TRI_FreeSkiplistIterator(_skiplistIterator);
    }
    throw;
  }
  LEAVE_BLOCK;
}

// -----------------------------------------------------------------------------
// --SECTION--                                          class EnumerateListBlock
// -----------------------------------------------------------------------------
        
EnumerateListBlock::EnumerateListBlock (ExecutionEngine* engine,
                                        EnumerateListNode const* en)
  : ExecutionBlock(engine, en),
    _inVarRegId(ExecutionNode::MaxRegisterId) {

  auto it = en->getRegisterPlan()->varInfo.find(en->_inVariable->id);
  if (it == en->getRegisterPlan()->varInfo.end()) {
    THROW_ARANGO_EXCEPTION_MESSAGE(TRI_ERROR_INTERNAL, "variable not found");
  }
  _inVarRegId = (*it).second.registerId;
  TRI_ASSERT(_inVarRegId < ExecutionNode::MaxRegisterId);
}

EnumerateListBlock::~EnumerateListBlock () {
}

////////////////////////////////////////////////////////////////////////////////
/// @brief initialize, here we get the inVariable
////////////////////////////////////////////////////////////////////////////////

int EnumerateListBlock::initialize () {
  return ExecutionBlock::initialize();
}

int EnumerateListBlock::initializeCursor (AqlItemBlock* items, size_t pos) {
  int res = ExecutionBlock::initializeCursor(items, pos);

  if (res != TRI_ERROR_NO_ERROR) {
    return res;
  }

  // handle local data (if any)
  _index = 0;     // index in _inVariable for next run
  _thisblock = 0; // the current block in the _inVariable DOCVEC
  _seen = 0;      // the sum of the sizes of the blocks in the _inVariable
  // DOCVEC that preceed _thisblock

  return TRI_ERROR_NO_ERROR;
}

AqlItemBlock* EnumerateListBlock::getSome (size_t, size_t atMost) {
  if (_done) {
    return nullptr;
  }

  unique_ptr<AqlItemBlock> res(nullptr);

  do {
    // repeatedly try to get more stuff from upstream
    // note that the value of the variable we have to loop over
    // can contain zero entries, in which case we have to
    // try again!

    if (_buffer.empty()) {
      size_t toFetch = (std::min)(DefaultBatchSize, atMost);
      if (! ExecutionBlock::getBlock(toFetch, toFetch)) {
        _done = true;
        return nullptr;
      }
      _pos = 0;           // this is in the first block
    }

    // if we make it here, then _buffer.front() exists
    AqlItemBlock* cur = _buffer.front();

    // get the thing we are looping over
    AqlValue inVarReg = cur->getValue(_pos, _inVarRegId);
    size_t sizeInVar = 0; // to shut up compiler

    // get the size of the thing we are looping over
    _collection = nullptr;
    switch (inVarReg._type) {
      case AqlValue::JSON: {
        if (! inVarReg._json->isList()) {
          throwListExpectedException();
        }
        sizeInVar = inVarReg._json->size();
        break;
      }

      case AqlValue::RANGE: {
        sizeInVar = inVarReg._range->size();
        break;
      }

      case AqlValue::DOCVEC: {
        if (_index == 0) { // this is a (maybe) new DOCVEC
          _DOCVECsize = 0;
          // we require the total number of items

          for (size_t i = 0; i < inVarReg._vector->size(); i++) {
            _DOCVECsize += inVarReg._vector->at(i)->size();
          }
        }
        sizeInVar = _DOCVECsize;
        if (sizeInVar > 0) {
          _collection = inVarReg._vector->at(0)->getDocumentCollection(0);
        }
        break;
      }

      case AqlValue::SHAPED: {
        throwListExpectedException();
      }

      case AqlValue::EMPTY: {
        throwListExpectedException();
      }
    }

    if (sizeInVar == 0) {
      res = nullptr;
    }
    else {
      size_t toSend = (std::min)(atMost, sizeInVar - _index);

      // create the result
      res.reset(new AqlItemBlock(toSend, getPlanNode()->getRegisterPlan()->nrRegs[getPlanNode()->getDepth()]));

      inheritRegisters(cur, res.get(), _pos);

      // we might have a collection:
      res->setDocumentCollection(cur->getNrRegs(), _collection);

      for (size_t j = 0; j < toSend; j++) {
        if (j > 0) {
          // re-use already copied aqlvalues
          for (RegisterId i = 0; i < cur->getNrRegs(); i++) {
            res->setValue(j, i, res->getValue(0, i));
            // Note that if this throws, all values will be
            // deleted properly, since the first row is.
          }
        }
        // add the new register value . . .
        AqlValue a = getAqlValue(inVarReg);
        // deep copy of the inVariable.at(_pos) with correct memory
        // requirements
        // Note that _index has been increased by 1 by getAqlValue!
        try {
          res->setValue(j, cur->getNrRegs(), a);
        }
        catch (...) {
          a.destroy();
          throw;
        }
      }
    }
    if (_index == sizeInVar) {
      _index = 0;
      _thisblock = 0;
      _seen = 0;
      // advance read position in the current block . . .
      if (++_pos == cur->size()) {
        delete cur;
        _buffer.pop_front();  // does not throw
        _pos = 0;
      }
    }
  }
  while (res.get() == nullptr);

  // Clear out registers no longer needed later:
  clearRegisters(res.get());
  return res.release();
}

size_t EnumerateListBlock::skipSome (size_t atLeast, size_t atMost) {

  if (_done) {
    return 0;
  }

  size_t skipped = 0;

  while (skipped < atLeast) {
    if (_buffer.empty()) {
      size_t toFetch = (std::min)(DefaultBatchSize, atMost);
      if (! ExecutionBlock::getBlock(toFetch, toFetch)) {
        _done = true;
        return skipped;
      }
      _pos = 0;           // this is in the first block
    }

    // if we make it here, then _buffer.front() exists
    AqlItemBlock* cur = _buffer.front();

    // get the thing we are looping over
    AqlValue inVarReg = cur->getValue(_pos, _inVarRegId);
    size_t sizeInVar = 0; // to shut up compiler

    // get the size of the thing we are looping over
    switch (inVarReg._type) {
      case AqlValue::JSON: {
        if (! inVarReg._json->isList()) {
          throwListExpectedException();
        }
        sizeInVar = inVarReg._json->size();
        break;
      }

      case AqlValue::RANGE: {
        sizeInVar = inVarReg._range->size();
        break;
      }

      case AqlValue::DOCVEC: {
        if (_index == 0) { // this is a (maybe) new DOCVEC
          _DOCVECsize = 0;
          //we require the total number of items 
          for (size_t i = 0; i < inVarReg._vector->size(); i++) {
            _DOCVECsize += inVarReg._vector->at(i)->size();
          }
        }
        sizeInVar = _DOCVECsize;
        break;
      }

      case AqlValue::SHAPED: 
      case AqlValue::EMPTY: {
        throwListExpectedException();
      }
    }

    if (atMost < sizeInVar - _index) {
      // eat just enough of inVariable . . .
      _index += atMost;
      skipped = atMost;
    }
    else {
      // eat the whole of the current inVariable and proceed . . .
      skipped += (sizeInVar - _index);
      _index = 0;
      _thisblock = 0;
      _seen = 0;
      delete cur;
      _buffer.pop_front();
      _pos = 0;
    }
  }
  return skipped;
}

////////////////////////////////////////////////////////////////////////////////
/// @brief create an AqlValue from the inVariable using the current _index
////////////////////////////////////////////////////////////////////////////////

AqlValue EnumerateListBlock::getAqlValue (AqlValue inVarReg) {
  switch (inVarReg._type) {
    case AqlValue::JSON: {
      // FIXME: is this correct? What if the copy works, but the
      // new throws? Is this then a leak? What if the new works
      // but the AqlValue temporary cannot be made?
      return AqlValue(new Json(inVarReg._json->at(static_cast<int>(_index++)).copy()));
    }
    case AqlValue::RANGE: {
      return AqlValue(new Json(static_cast<double>(inVarReg._range->at(_index++))));
    }
    case AqlValue::DOCVEC: { // incoming doc vec has a single column
      AqlValue out = inVarReg._vector->at(_thisblock)->getValue(_index -
                                                                _seen, 0).clone();
      if (++_index == (inVarReg._vector->at(_thisblock)->size() + _seen)) {
        _seen += inVarReg._vector->at(_thisblock)->size();
        _thisblock++;
      }
      return out;
    }

    case AqlValue::SHAPED:
    case AqlValue::EMPTY: {
      // error
      break;
    }
  }

  throwListExpectedException();
  TRI_ASSERT(false);

  // cannot be reached. function call above will always throw an exception
  return AqlValue();
}
          
void EnumerateListBlock::throwListExpectedException () {
  THROW_ARANGO_EXCEPTION_MESSAGE(TRI_ERROR_QUERY_LIST_EXPECTED, 
                                 TRI_errno_string(TRI_ERROR_QUERY_LIST_EXPECTED) +
                                 std::string(" as operand to FOR loop"));
}

// -----------------------------------------------------------------------------
// --SECTION--                                            class CalculationBlock
// -----------------------------------------------------------------------------
        
CalculationBlock::CalculationBlock (ExecutionEngine* engine,
                                    CalculationNode const* en)
  : ExecutionBlock(engine, en),
    _expression(en->expression()),
    _inVars(),
    _inRegs(),
    _outReg(ExecutionNode::MaxRegisterId) {

  std::unordered_set<Variable*> inVars = _expression->variables();

  for (auto it = inVars.begin(); it != inVars.end(); ++it) {
    _inVars.push_back(*it);
    auto it2 = en->getRegisterPlan()->varInfo.find((*it)->id);

    TRI_ASSERT(it2 != en->getRegisterPlan()->varInfo.end());
    TRI_ASSERT(it2->second.registerId < ExecutionNode::MaxRegisterId);
    _inRegs.push_back(it2->second.registerId);
  }

  // check if the expression is "only" a reference to another variable
  // this allows further optimizations inside doEvaluation
  _isReference = (_expression->node()->type == NODE_TYPE_REFERENCE);

  if (_isReference) {
    TRI_ASSERT(_inRegs.size() == 1);
  }

  auto it3 = en->getRegisterPlan()->varInfo.find(en->_outVariable->id);
  TRI_ASSERT(it3 != en->getRegisterPlan()->varInfo.end());
  _outReg = it3->second.registerId;
  TRI_ASSERT(_outReg < ExecutionNode::MaxRegisterId);
}

CalculationBlock::~CalculationBlock () {
}

int CalculationBlock::initialize () {
  return ExecutionBlock::initialize();
}

////////////////////////////////////////////////////////////////////////////////
/// @brief doEvaluation, private helper to do the work
////////////////////////////////////////////////////////////////////////////////

void CalculationBlock::doEvaluation (AqlItemBlock* result) {
  TRI_ASSERT(result != nullptr);

  size_t const n = result->size();
  if (_isReference) {
    // the expression is a reference to a variable only.
    // no need to execute the expression at all
    result->setDocumentCollection(_outReg, result->getDocumentCollection(_inRegs[0]));

    for (size_t i = 0; i < n; i++) {
      // need not clone to avoid a copy, the AqlItemBlock's hash takes
      // care of correct freeing:
      AqlValue a = result->getValue(i, _inRegs[0]);
      try {
        result->setValue(i, _outReg, a);
      }
      catch (...) {
        a.destroy();
        throw;
      }
    }
  }
  else {
    vector<AqlValue>& data(result->getData());
    vector<TRI_document_collection_t const*> docColls(result->getDocumentCollections());

    RegisterId nrRegs = result->getNrRegs();
    result->setDocumentCollection(_outReg, nullptr);

    TRI_ASSERT(_expression != nullptr);

    // must have a V8 context here to protect Expression::execute()
    auto engine = _engine;
    triagens::basics::ScopeGuard guard{
      [&engine]() -> void { 
        engine->getQuery()->enterContext(); 
      },
      [&]() -> void { 
        // must invalidate the expression now as we might be called from
        // different threads
        if (ExecutionEngine::isDBServer() || ExecutionEngine::isCoordinator()) {
          _expression->invalidate();
        }
        engine->getQuery()->exitContext(); 
      }
    };
    
    v8::HandleScope scope; // do not delete this!

    for (size_t i = 0; i < n; i++) {
      // need to execute the expression
      AqlValue a = _expression->execute(_trx, docColls, data, nrRegs * i, _inVars, _inRegs);
      try {
        result->setValue(i, _outReg, a);
      }
      catch (...) {
        a.destroy();
        throw;
      }
    }
  }
}

AqlItemBlock* CalculationBlock::getSome (size_t atLeast,
                                         size_t atMost) {

  unique_ptr<AqlItemBlock> res(ExecutionBlock::getSomeWithoutRegisterClearout(
                               atLeast, atMost));

  if (res.get() == nullptr) {
    return nullptr;
  }

  doEvaluation(res.get());
  // Clear out registers no longer needed later:
  clearRegisters(res.get());
  return res.release();
}

// -----------------------------------------------------------------------------
// --SECTION--                                               class SubqueryBlock
// -----------------------------------------------------------------------------
        
SubqueryBlock::SubqueryBlock (ExecutionEngine* engine,
                              SubqueryNode const* en,
                              ExecutionBlock* subquery)
  : ExecutionBlock(engine, en), 
    _outReg(ExecutionNode::MaxRegisterId),
    _subquery(subquery) {
  
  auto it = en->getRegisterPlan()->varInfo.find(en->_outVariable->id);
  TRI_ASSERT(it != en->getRegisterPlan()->varInfo.end());
  _outReg = it->second.registerId;
  TRI_ASSERT(_outReg < ExecutionNode::MaxRegisterId);
}

////////////////////////////////////////////////////////////////////////////////
/// @brief destructor
////////////////////////////////////////////////////////////////////////////////

SubqueryBlock::~SubqueryBlock () {
}

////////////////////////////////////////////////////////////////////////////////
/// @brief initialize, tell dependency and the subquery
////////////////////////////////////////////////////////////////////////////////

int SubqueryBlock::initialize () {
  int res = ExecutionBlock::initialize();
  if (res != TRI_ERROR_NO_ERROR) {
    return res;
  }

  return getSubquery()->initialize();
}

////////////////////////////////////////////////////////////////////////////////
/// @brief getSome
////////////////////////////////////////////////////////////////////////////////

AqlItemBlock* SubqueryBlock::getSome (size_t atLeast,
                                      size_t atMost) {
  unique_ptr<AqlItemBlock> res(ExecutionBlock::getSomeWithoutRegisterClearout(
                                                    atLeast, atMost));

  if (res.get() == nullptr) {
    return nullptr;
  }

  for (size_t i = 0; i < res->size(); i++) {
    int ret = _subquery->initializeCursor(res.get(), i);
    if (ret != TRI_ERROR_NO_ERROR) {
      THROW_ARANGO_EXCEPTION(ret);
    }

    auto results = new std::vector<AqlItemBlock*>;
    try {
      do {
        unique_ptr<AqlItemBlock> tmp(_subquery->getSome(DefaultBatchSize, DefaultBatchSize));
        if (tmp.get() == nullptr) {
          break;
        }
        results->push_back(tmp.get());
        tmp.release();
      }
      while(true);
      res->setValue(i, _outReg, AqlValue(results));
    }
    catch (...) {
      for (auto x : *results) {
        delete x;
      }
      delete results;
      throw;
    }
  }
  // Clear out registers no longer needed later:
  clearRegisters(res.get());
  return res.release();
}

////////////////////////////////////////////////////////////////////////////////
/// @brief shutdown, tell dependency and the subquery
////////////////////////////////////////////////////////////////////////////////

int SubqueryBlock::shutdown (int errorCode) {
  int res = ExecutionBlock::shutdown(errorCode);
  if (res != TRI_ERROR_NO_ERROR) {
    return res;
  }

  return getSubquery()->shutdown(errorCode);
}

// -----------------------------------------------------------------------------
// --SECTION--                                                 class FilterBlock
// -----------------------------------------------------------------------------
        
FilterBlock::FilterBlock (ExecutionEngine* engine,
                          FilterNode const* en)
  : ExecutionBlock(engine, en),
    _inReg(ExecutionNode::MaxRegisterId) {
  
  auto it = en->getRegisterPlan()->varInfo.find(en->_inVariable->id);
  TRI_ASSERT(it != en->getRegisterPlan()->varInfo.end());
  _inReg = it->second.registerId;
  TRI_ASSERT(_inReg < ExecutionNode::MaxRegisterId);
}

FilterBlock::~FilterBlock () {
}

int FilterBlock::initialize () {
  return ExecutionBlock::initialize();
}

////////////////////////////////////////////////////////////////////////////////
/// @brief internal function to get another block
////////////////////////////////////////////////////////////////////////////////

bool FilterBlock::getBlock (size_t atLeast, size_t atMost) {
  while (true) {  // will be left by break or return
    if (! ExecutionBlock::getBlock(atLeast, atMost)) {
      return false;
    }

    if (_buffer.size() > 1) {
      break;  // Already have a current block
    }

    // Now decide about these docs:
    AqlItemBlock* cur = _buffer.front();

    _chosen.clear();
    _chosen.reserve(cur->size());
    for (size_t i = 0; i < cur->size(); ++i) {
      if (takeItem(cur, i)) {
        _chosen.push_back(i);
      }
    }

    if (! _chosen.empty()) {
      break;   // OK, there are some docs in the result
    }

    _buffer.pop_front();  // Block was useless, just try again
    delete cur;   // free this block
  }

  return true;
}

int FilterBlock::getOrSkipSome (size_t atLeast,
                                size_t atMost,
                                bool skipping,
                                AqlItemBlock*& result,
                                size_t& skipped) {

  TRI_ASSERT(result == nullptr && skipped == 0);

  if (_done) {
    return TRI_ERROR_NO_ERROR;
  }

  // if _buffer.size() is > 0 then _pos is valid
  vector<AqlItemBlock*> collector;
  try {
    while (skipped < atLeast) {
      if (_buffer.empty()) {
        if (! getBlock(atLeast - skipped, atMost - skipped)) {
          _done = true;
          break;
        }
        _pos = 0;
      }
  
      // If we get here, then _buffer.size() > 0 and _pos points to a
      // valid place in it.
      AqlItemBlock* cur = _buffer.front();
      if (_chosen.size() - _pos + skipped > atMost) {
        // The current block of chosen ones is too large for atMost:
        if (! skipping) {
          unique_ptr<AqlItemBlock> more(cur->slice(_chosen,
                                                   _pos, _pos + (atMost - skipped)));
          collector.push_back(more.get());
          more.release();
        }
        _pos += atMost - skipped;
        skipped = atMost;
      }
      else if (_pos > 0 || _chosen.size() < cur->size()) {
        // The current block fits into our result, but it is already
        // half-eaten or needs to be copied anyway:
        if (! skipping) {
          unique_ptr<AqlItemBlock> more(cur->steal(_chosen, _pos, _chosen.size()));
          collector.push_back(more.get());
          more.release();
        }
        skipped += _chosen.size() - _pos;
        delete cur;
        _buffer.pop_front();
        _chosen.clear();
        _pos = 0;
      }
      else {
        // The current block fits into our result and is fresh and
        // takes them all, so we can just hand it on:
        skipped += cur->size();
        if (! skipping) {
          collector.push_back(cur);
        }
        else {
          delete cur;
        }
        _buffer.pop_front();
        _chosen.clear();
        _pos = 0;
      }
    }
  }
  catch (...) {
    for (auto c : collector) {
      delete c;
    }
    throw;
  }

  if (! skipping) {
    if (collector.size() == 1) {
      result = collector[0];
    }
    else if (collector.size() > 1) {
      try {
        result = AqlItemBlock::concatenate(collector);
      }
      catch (...) {
        for (auto x : collector) {
          delete x;
        }
        throw;
      }
      for (auto x : collector) {
        delete x;
      }
    }
  }
  return TRI_ERROR_NO_ERROR;
}

bool FilterBlock::hasMore () {
  if (_done) {
    return false;
  }

  if (_buffer.empty()) {
    // QUESTION: Is this sensible? Asking whether there is more might
    // trigger an expensive fetching operation, even if later on only
    // a single document is needed due to a LIMIT...
    // However, how should we know this here?
    if (! getBlock(DefaultBatchSize, DefaultBatchSize)) {
      _done = true;
      return false;
    }
    _pos = 0;
  }

  TRI_ASSERT(! _buffer.empty());

  // Here, _buffer.size() is > 0 and _pos points to a valid place
  // in it.
  
  return true;
}

// -----------------------------------------------------------------------------
// --SECTION--                                              class AggregateBlock
// -----------------------------------------------------------------------------
        
AggregateBlock::AggregateBlock (ExecutionEngine* engine,
                                AggregateNode const* en)
  : ExecutionBlock(engine, en),
    _aggregateRegisters(),
    _currentGroup(),
    _groupRegister(ExecutionNode::MaxRegisterId),
    _variableNames() {
  
  for (auto p : en->_aggregateVariables) {
    // We know that planRegisters() has been run, so
    // getPlanNode()->_registerPlan is set up
    auto itOut = en->getRegisterPlan()->varInfo.find(p.first->id);
    TRI_ASSERT(itOut != en->getRegisterPlan()->varInfo.end());

    auto itIn = en->getRegisterPlan()->varInfo.find(p.second->id);
    TRI_ASSERT(itIn != en->getRegisterPlan()->varInfo.end());
    TRI_ASSERT((*itIn).second.registerId < ExecutionNode::MaxRegisterId);
    TRI_ASSERT((*itOut).second.registerId < ExecutionNode::MaxRegisterId);
    _aggregateRegisters.emplace_back(make_pair((*itOut).second.registerId, (*itIn).second.registerId));
  }

  if (en->_outVariable != nullptr) {
    auto it = en->getRegisterPlan()->varInfo.find(en->_outVariable->id);
    TRI_ASSERT(it != en->getRegisterPlan()->varInfo.end());
    _groupRegister = (*it).second.registerId;
    TRI_ASSERT(_groupRegister > 0 && _groupRegister < ExecutionNode::MaxRegisterId);

    // construct a mapping of all register ids to variable names
    // we need this mapping to generate the grouped output

    for (size_t i = 0; i < en->getRegisterPlan()->varInfo.size(); ++i) {
      _variableNames.push_back(""); // initialize with some default value
    }

    // iterate over all our variables
    for (auto& vi : en->getRegisterPlan()->varInfo) {
      if (vi.second.depth > 0 || en->getDepth() == 1) {
        // Do not keep variables from depth 0, unless we are depth 1 ourselves
        // (which means no FOR in which we are contained)
 
        // find variable in the global variable map
        auto itVar = en->_variableMap.find(vi.first);

        if (itVar != en->_variableMap.end()) {
          _variableNames[vi.second.registerId] = (*itVar).second;
        }
      }
    }
  }
  else {
    // set groupRegister to 0 if we don't have an out register
    _groupRegister = 0;
  }
}

AggregateBlock::~AggregateBlock () {
}

////////////////////////////////////////////////////////////////////////////////
/// @brief initialize
////////////////////////////////////////////////////////////////////////////////

int AggregateBlock::initialize () {
  int res = ExecutionBlock::initialize();

  if (res != TRI_ERROR_NO_ERROR) {
    return res;
  }

  // reserve space for the current row
  _currentGroup.initialize(_aggregateRegisters.size());

  return TRI_ERROR_NO_ERROR;
}

int AggregateBlock::getOrSkipSome (size_t atLeast,
                                   size_t atMost,
                                   bool skipping,
                                   AqlItemBlock*& result,
                                   size_t& skipped) {

  TRI_ASSERT(result == nullptr && skipped == 0);
  if (_done) {
    return TRI_ERROR_NO_ERROR;
  }

  if (_buffer.empty()) {
    if (! ExecutionBlock::getBlock(atLeast, atMost)) {
      _done = true;
      return TRI_ERROR_NO_ERROR;
    }
    _pos = 0;           // this is in the first block
  }

  // If we get here, we do have _buffer.front()
  AqlItemBlock* cur = _buffer.front();
  unique_ptr<AqlItemBlock> res;

  if (! skipping) {
    res.reset(new AqlItemBlock(atMost, getPlanNode()->getRegisterPlan()->nrRegs[getPlanNode()->getDepth()]));

    TRI_ASSERT(cur->getNrRegs() <= res->getNrRegs());
    inheritRegisters(cur, res.get(), _pos);
  }

  while (skipped < atMost) {
    // read the next input row

    bool newGroup = false;
    if (_currentGroup.groupValues[0].isEmpty()) {
      // we never had any previous group
      newGroup = true;
    }
    else {
      // we already had a group, check if the group has changed
      size_t i = 0;

      for (auto it = _aggregateRegisters.begin(); it != _aggregateRegisters.end(); ++it) {
        int cmp = AqlValue::Compare(_trx,
                                    _currentGroup.groupValues[i],
                                    _currentGroup.collections[i],
                                    cur->getValue(_pos, (*it).second),
                                    cur->getDocumentCollection((*it).second));
        if (cmp != 0) {
          // group change
          newGroup = true;
          break;
        }
        ++i;
      }
    }

    if (newGroup) {
      if (! _currentGroup.groupValues[0].isEmpty()) {
        if (! skipping) {
          // need to emit the current group first
          emitGroup(cur, res.get(), skipped);
        }

        // increase output row count
        ++skipped;

        if (skipped == atMost) {
          // output is full
          // do NOT advance input pointer
          result = res.release();
          return TRI_ERROR_NO_ERROR;
        }
      }

      // still space left in the output to create a new group

      // construct the new group
      size_t i = 0;
      for (auto it = _aggregateRegisters.begin(); it != _aggregateRegisters.end(); ++it) {
        _currentGroup.groupValues[i] = cur->getValue(_pos, (*it).second).clone();
        _currentGroup.collections[i] = cur->getDocumentCollection((*it).second);
        ++i;
      }
      if (! skipping) {
        _currentGroup.setFirstRow(_pos);
      }
    }
    if (! skipping) {
      _currentGroup.setLastRow(_pos);
    }

    if (++_pos >= cur->size()) {
      _buffer.pop_front();
      _pos = 0;

      bool hasMore = ! _buffer.empty();

      if (! hasMore) {
        hasMore = ExecutionBlock::getBlock(atLeast, atMost);
      }

      if (! hasMore) {
        // no more input. we're done
        try {
          // emit last buffered group
          if (! skipping) {
            emitGroup(cur, res.get(), skipped);
            ++skipped;
            TRI_ASSERT(skipped > 0);
            res->shrink(skipped);
          }
          else {
            ++skipped;
          }
          delete cur;
          cur = nullptr;
          _done = true;
          result = res.release();
          return TRI_ERROR_NO_ERROR;
        }
        catch (...) {
          delete cur;
          throw;
        }
      }

      // hasMore

      // move over the last group details into the group before we delete the block
      _currentGroup.addValues(cur, _groupRegister);

      delete cur;
      cur = _buffer.front();
    }
  }

  if (! skipping) {
    TRI_ASSERT(skipped > 0);
    res->shrink(skipped);
  }

  result = res.release();
  return TRI_ERROR_NO_ERROR;
}

////////////////////////////////////////////////////////////////////////////////
/// @brief writes the current group data into the result
////////////////////////////////////////////////////////////////////////////////

void AggregateBlock::emitGroup (AqlItemBlock const* cur,
                                AqlItemBlock* res,
                                size_t row) {

  if (row > 0) {
    // re-use already copied aqlvalues
    for (RegisterId i = 0; i < cur->getNrRegs(); i++) {
      res->setValue(row, i, res->getValue(0, i));
      // Note: if this throws, then all values will be deleted
      // properly since the first one is.
    }
  }

  size_t i = 0;
  for (auto it = _aggregateRegisters.begin(); it != _aggregateRegisters.end(); ++it) {
    // FIXME: can throw:
    res->setValue(row, (*it).first, _currentGroup.groupValues[i]);
    ++i;
  }

  if (_groupRegister > 0) {
    // set the group values
    _currentGroup.addValues(cur, _groupRegister);

    res->setValue(row, _groupRegister,
                  AqlValue::CreateFromBlocks(_trx,
                                             _currentGroup.groupBlocks,
                                             _variableNames));
    // FIXME: can throw:
  }

  // reset the group so a new one can start
  _currentGroup.reset();
}


// -----------------------------------------------------------------------------
// --SECTION--                                                   class SortBlock
// -----------------------------------------------------------------------------
        
SortBlock::SortBlock (ExecutionEngine* engine,
                      SortNode const* en)
  : ExecutionBlock(engine, en),
    _sortRegisters(),
    _stable(en->_stable) {
  
  for (auto p : en->_elements) {
    auto it = en->getRegisterPlan()->varInfo.find(p.first->id);
    TRI_ASSERT(it != en->getRegisterPlan()->varInfo.end());
    TRI_ASSERT(it->second.registerId < ExecutionNode::MaxRegisterId);
    _sortRegisters.push_back(make_pair(it->second.registerId, p.second));
  }
}

SortBlock::~SortBlock () {
}

int SortBlock::initialize () {
  return ExecutionBlock::initialize();
}

int SortBlock::initializeCursor (AqlItemBlock* items, size_t pos) {
  int res = ExecutionBlock::initializeCursor(items, pos);
  if (res != TRI_ERROR_NO_ERROR) {
    return res;
  }
  // suck all blocks into _buffer
  while (getBlock(DefaultBatchSize, DefaultBatchSize)) {
  }

  if (_buffer.empty()) {
    _done = true;
    return TRI_ERROR_NO_ERROR;
  }

  doSorting();

  _done = false;
  _pos = 0;

  return TRI_ERROR_NO_ERROR;
}

void SortBlock::doSorting () {
  // coords[i][j] is the <j>th row of the <i>th block
  std::vector<std::pair<size_t, size_t>> coords;

  size_t sum = 0;
  for (auto block : _buffer) {
    sum += block->size();
  }

  coords.reserve(sum);

  // install the coords
  size_t count = 0;

  for (auto block : _buffer) {
    for (size_t i = 0; i < block->size(); i++) {
      coords.push_back(std::make_pair(count, i));
    }
    count++;
  }

  std::vector<TRI_document_collection_t const*> colls;
  for (RegisterId i = 0; i < _sortRegisters.size(); i++) {
    colls.push_back(_buffer.front()->getDocumentCollection(_sortRegisters[i].first));
  }

  // comparison function
  OurLessThan ourLessThan(_trx, _buffer, _sortRegisters, colls);

  // sort coords
  if (_stable) {
    std::stable_sort(coords.begin(), coords.end(), ourLessThan);
  }
  else {
    std::sort(coords.begin(), coords.end(), ourLessThan);
  }

  // here we collect the new blocks (later swapped into _buffer):
  std::deque<AqlItemBlock*> newbuffer;

  try {  // If we throw from here, the catch will delete the new
    // blocks in newbuffer

    count = 0;
    RegisterId const nrregs = _buffer.front()->getNrRegs();

    // install the rearranged values from _buffer into newbuffer

    while (count < sum) {
      size_t sizeNext = (std::min)(sum - count, DefaultBatchSize);
      AqlItemBlock* next = new AqlItemBlock(sizeNext, nrregs);
      try {
        newbuffer.push_back(next);
      }
      catch (...) {
        delete next;
        throw;
      }
      std::unordered_map<AqlValue, AqlValue> cache;
      // only copy as much as needed!
      for (size_t i = 0; i < sizeNext; i++) {
        for (RegisterId j = 0; j < nrregs; j++) {
          AqlValue a = _buffer[coords[count].first]->getValue(coords[count].second, j);
          // If we have already dealt with this value for the next
          // block, then we just put the same value again:
          if (! a.isEmpty()) {
            auto it = cache.find(a);
            if (it != cache.end()) {
              AqlValue b = it->second;
              // If one of the following throws, all is well, because
              // the new block already has either a copy or stolen
              // the AqlValue:
              _buffer[coords[count].first]->eraseValue(coords[count].second, j);
              next->setValue(i, j, b);
            }
            else {
              // We need to copy a, if it has already been stolen from
              // its original buffer, which we know by looking at the
              // valueCount there.
              auto vCount = _buffer[coords[count].first]->valueCount(a);
              if (vCount == 0) {
                // Was already stolen for another block
                AqlValue b = a.clone();
                try {
                  cache.emplace(make_pair(a, b));
                }
                catch (...) {
                  b.destroy();
                  throw;
                }
                try {
                  next->setValue(i, j, b);
                }
                catch (...) {
                  b.destroy();
                  cache.erase(a);
                  throw;
                }
                // It does not matter whether the following works or not,
                // since the original block keeps its responsibility
                // for a:
                _buffer[coords[count].first]->eraseValue(coords[count].second, j);
              }
              else {
                // Here we are the first to want to inherit a, so we
                // steal it:
                _buffer[coords[count].first]->steal(a);
                // If this has worked, responsibility is now with the
                // new block or indeed with us!
                try {
                  next->setValue(i, j, a);
                }
                catch (...) {
                  a.destroy();
                  throw;
                }
                _buffer[coords[count].first]->eraseValue(coords[count].second, j);
                // This might throw as well, however, the responsibility
                // is already with the new block.

                // If the following does not work, we will create a
                // few unnecessary copies, but this does not matter:
                cache.emplace(make_pair(a,a));
              }
            }
          }
        }
        count++;
      }
      cache.clear();
      for (RegisterId j = 0; j < nrregs; j++) {
        next->setDocumentCollection(j, _buffer.front()->getDocumentCollection(j));
      }
    }
  }
  catch (...) {
    for (auto x : newbuffer) {
      delete x;
    }
    throw;
  }
  _buffer.swap(newbuffer);  // does not throw since allocators
  // are the same
  for (auto x : newbuffer) {
    delete x;
  }
}

// -----------------------------------------------------------------------------
// --SECTION--                                      class SortBlock::OurLessThan
// -----------------------------------------------------------------------------

bool SortBlock::OurLessThan::operator() (std::pair<size_t, size_t> const& a,
                                         std::pair<size_t, size_t> const& b) {

  size_t i = 0;
  for (auto reg : _sortRegisters) {

    int cmp = AqlValue::Compare(_trx,
                                _buffer[a.first]->getValue(a.second, reg.first),
                                _colls[i],
                                _buffer[b.first]->getValue(b.second, reg.first),
                                _colls[i]);
    if (cmp == -1) {
      return reg.second;
    } 
    else if (cmp == 1) {
      return ! reg.second;
    }
    i++;
  }

  return false;
}

// -----------------------------------------------------------------------------
// --SECTION--                                                  class LimitBlock
// -----------------------------------------------------------------------------

int LimitBlock::initialize () {
  int res = ExecutionBlock::initialize();

  if (res != TRI_ERROR_NO_ERROR) {
    return res;
  }
  return TRI_ERROR_NO_ERROR;
}

int LimitBlock::initializeCursor (AqlItemBlock* items, size_t pos) {
  int res = ExecutionBlock::initializeCursor(items, pos);
  if (res != TRI_ERROR_NO_ERROR) {
    return res;
  }
  _state = 0;
  _count = 0;
  return TRI_ERROR_NO_ERROR;
}

int LimitBlock::getOrSkipSome (size_t atLeast,
                               size_t atMost,
                               bool skipping,
                               AqlItemBlock*& result,
                               size_t& skipped) {

  TRI_ASSERT(result == nullptr && skipped == 0);

  if (_state == 2) {
    return TRI_ERROR_NO_ERROR;
  }

  if (_state == 0) {
    if (_fullCount) {
      // properly initialize fullcount value, which has a default of -1
      if (_engine->_stats.fullCount == -1) {
        _engine->_stats.fullCount = 0;
      }
      _engine->_stats.fullCount += static_cast<int64_t>(_offset);
    }

    if (_offset > 0) {
      ExecutionBlock::_dependencies[0]->skip(_offset);
    }
    _state = 1;
    _count = 0;
    if (_limit == 0 && ! _fullCount) {
      // quick exit for limit == 0
      _state = 2;
      return TRI_ERROR_NO_ERROR;
    }
  }

  // If we get to here, _state == 1 and _count < _limit
  if (_limit > 0) {
    if (atMost > _limit - _count) {
      atMost = _limit - _count;
      if (atLeast > atMost) {
        atLeast = atMost;
      }
    }

    ExecutionBlock::getOrSkipSome(atLeast, atMost, skipping, result, skipped);
    if (skipped == 0) {
      return TRI_ERROR_NO_ERROR;
    }

    _count += skipped; 
    if (_fullCount) {
      _engine->_stats.fullCount += static_cast<int64_t>(skipped);
    }
  }

  if (_count >= _limit) {
    _state = 2;
  
    if (_fullCount) {
      // if fullCount is set, we must fetch all elements from the
      // dependency. we'll use the default batch size for this
      atLeast = DefaultBatchSize; 
      atMost = DefaultBatchSize; 
  
      // suck out all data from the dependencies
      while (true) {
        skipped = 0;
        AqlItemBlock* ignore = nullptr;
        ExecutionBlock::getOrSkipSome(atLeast, atMost, skipping, ignore, skipped);
        if (ignore != nullptr) {
          _engine->_stats.fullCount += static_cast<int64_t>(ignore->size());
          delete ignore;
        }
        if (skipped == 0) {
          break;
        }
      }
    }
  }

  return TRI_ERROR_NO_ERROR;
}

// -----------------------------------------------------------------------------
// --SECTION--                                                 class ReturnBlock
// -----------------------------------------------------------------------------

AqlItemBlock* ReturnBlock::getSome (size_t atLeast,
                                    size_t atMost) {

  auto res = ExecutionBlock::getSomeWithoutRegisterClearout(atLeast, atMost);

  if (res == nullptr) {
    return res;
  }

  size_t const n = res->size();

  // Let's steal the actual result and throw away the vars:
  auto ep = static_cast<ReturnNode const*>(getPlanNode());
  auto it = ep->getRegisterPlan()->varInfo.find(ep->_inVariable->id);
  TRI_ASSERT(it != ep->getRegisterPlan()->varInfo.end());
  RegisterId const registerId = it->second.registerId;
  AqlItemBlock* stripped = new AqlItemBlock(n, 1);

  try {
    for (size_t i = 0; i < n; i++) {
      AqlValue a = res->getValue(i, registerId);
      if (! a.isEmpty()) {
        res->steal(a);
        try {
          stripped->setValue(i, 0, a);
        }
        catch (...) {
          a.destroy();
          throw;
        }
        // If the following does not go well, we do not care, since
        // the value is already stolen and installed in stripped
        res->eraseValue(i, registerId);
      }
    }
  }
  catch (...) {
    delete stripped;
    delete res;
    throw;
  }

  stripped->setDocumentCollection(0, res->getDocumentCollection(registerId));
  delete res;

  return stripped;
}

// -----------------------------------------------------------------------------
// --SECTION--                                           class ModificationBlock
// -----------------------------------------------------------------------------

ModificationBlock::ModificationBlock (ExecutionEngine* engine,
                                      ModificationNode const* ep)
  : ExecutionBlock(engine, ep),
    _collection(ep->_collection) {
}

ModificationBlock::~ModificationBlock () {
}

////////////////////////////////////////////////////////////////////////////////
/// @brief get some - this accumulates all input and calls the work() method
////////////////////////////////////////////////////////////////////////////////

AqlItemBlock* ModificationBlock::getSome (size_t atLeast,
                                          size_t atMost) {
  std::vector<AqlItemBlock*> blocks;

  auto freeBlocks = [](std::vector<AqlItemBlock*>& blocks) {
    for (auto it = blocks.begin(); it != blocks.end(); ++it) {
      if ((*it) != nullptr) {
        delete (*it);
      }
    }
  };

  // loop over input until it is exhausted
  try {
    while (true) { 
      auto res = ExecutionBlock::getSomeWithoutRegisterClearout(atLeast, atMost);

      if (res == nullptr) {
        break;
      }
       
      blocks.push_back(res);
    }

    work(blocks);
    freeBlocks(blocks);

    return nullptr;
  }
  catch (...) {
    freeBlocks(blocks);
    throw;
  }
}

////////////////////////////////////////////////////////////////////////////////
/// @brief extract a key from the AqlValue passed
////////////////////////////////////////////////////////////////////////////////
          
int ModificationBlock::extractKey (AqlValue const& value,
                                   TRI_document_collection_t const* document,
                                   std::string& key) const {
  if (value.isArray()) {
    Json member(value.extractArrayMember(_trx, document, TRI_VOC_ATTRIBUTE_KEY));

    TRI_json_t const* json = member.json();
    if (TRI_IsStringJson(json)) {
      key = std::string(json->_value._string.data, json->_value._string.length - 1);
      return TRI_ERROR_NO_ERROR;
    }
  }
  else if (value.isString()) {
    key = value.toString();
    return TRI_ERROR_NO_ERROR;
  }

  return TRI_ERROR_ARANGO_DOCUMENT_KEY_MISSING;
}

////////////////////////////////////////////////////////////////////////////////
/// @brief process the result of a data-modification operation
////////////////////////////////////////////////////////////////////////////////

void ModificationBlock::handleResult (int code,
                                      bool ignoreErrors,
                                      std::string const *errorMessage) {
  if (code == TRI_ERROR_NO_ERROR) {
    // update the success counter
    ++_engine->_stats.writesExecuted;
  }
  else {
    if (ignoreErrors) {
      // update the ignored counter
      ++_engine->_stats.writesIgnored;
    }
    else {
      // bubble up the error
      if (errorMessage != nullptr) {
        THROW_ARANGO_EXCEPTION_MESSAGE(code, *errorMessage);
      }
      else {
        THROW_ARANGO_EXCEPTION(code);
      }
    }
  }
}

// -----------------------------------------------------------------------------
// --SECTION--                                                 class RemoveBlock
// -----------------------------------------------------------------------------

RemoveBlock::RemoveBlock (ExecutionEngine* engine,
                          RemoveNode const* ep)
  : ModificationBlock(engine, ep) {
}

RemoveBlock::~RemoveBlock () {
}

////////////////////////////////////////////////////////////////////////////////
/// @brief the actual work horse for removing data
////////////////////////////////////////////////////////////////////////////////

void RemoveBlock::work (std::vector<AqlItemBlock*>& blocks) {
  auto ep = static_cast<RemoveNode const*>(getPlanNode());
  auto it = ep->getRegisterPlan()->varInfo.find(ep->_inVariable->id);
  TRI_ASSERT(it != ep->getRegisterPlan()->varInfo.end());
  RegisterId const registerId = it->second.registerId;

  auto trxCollection = _trx->trxCollection(_collection->cid());
      
  if (ep->_outVariable == nullptr) {
    // don't return anything

    // loop over all blocks
    for (auto it = blocks.begin(); it != blocks.end(); ++it) {
      auto res = (*it);
      auto document = res->getDocumentCollection(registerId);
      
      size_t const n = res->size();
    
      // loop over the complete block
      for (size_t i = 0; i < n; ++i) {
        AqlValue a = res->getValue(i, registerId);

        std::string key;
        int errorCode = TRI_ERROR_NO_ERROR;

        if (a.isArray()) {
          // value is an array. now extract the _key attribute
          errorCode = extractKey(a, document, key);
        }
        else if (a.isString()) {
          // value is a string
          key = a.toChar();
        }
        else {
          errorCode = TRI_ERROR_ARANGO_DOCUMENT_TYPE_INVALID;
        }

        if (errorCode == TRI_ERROR_NO_ERROR) {
          // no error. we expect to have a key
                  
          // all exceptions are caught in _trx->remove()
          errorCode = _trx->remove(trxCollection, 
                                   key,
                                   0,
                                   TRI_DOC_UPDATE_LAST_WRITE,
                                   0, 
                                   nullptr,
                                   ep->_options.waitForSync);
        }
        
        handleResult(errorCode, ep->_options.ignoreErrors); 
      }
      // done with a block

      // now free it already
      (*it) = nullptr;  
      delete res;
    }
  }
}

// -----------------------------------------------------------------------------
// --SECTION--                                                 class InsertBlock
// -----------------------------------------------------------------------------

InsertBlock::InsertBlock (ExecutionEngine* engine,
                          InsertNode const* ep)
  : ModificationBlock(engine, ep) {
}

InsertBlock::~InsertBlock () {
}

////////////////////////////////////////////////////////////////////////////////
/// @brief the actual work horse for inserting data
////////////////////////////////////////////////////////////////////////////////

void InsertBlock::work (std::vector<AqlItemBlock*>& blocks) {
  auto ep = static_cast<InsertNode const*>(getPlanNode());
  auto it = ep->getRegisterPlan()->varInfo.find(ep->_inVariable->id);
  TRI_ASSERT(it != ep->getRegisterPlan()->varInfo.end());
  RegisterId const registerId = it->second.registerId;

  auto trxCollection = _trx->trxCollection(_collection->cid());

  bool const isEdgeCollection = _collection->isEdgeCollection();

  if (ep->_outVariable == nullptr) {
    // don't return anything
         
    // initialize an empty edge container
    TRI_document_edge_t edge;
    edge._fromCid = 0;
    edge._toCid   = 0;
    edge._fromKey = nullptr;
    edge._toKey   = nullptr;

    std::string from;
    std::string to;

    // loop over all blocks
    for (auto it = blocks.begin(); it != blocks.end(); ++it) {
      auto res = (*it);
      auto document = res->getDocumentCollection(registerId);
      
      size_t const n = res->size();
    
      // loop over the complete block
      for (size_t i = 0; i < n; ++i) {
        AqlValue a = res->getValue(i, registerId);

        int errorCode = TRI_ERROR_NO_ERROR;

        if (a.isArray()) {
          // value is an array
        
          if (isEdgeCollection) {
            // array must have _from and _to attributes
            TRI_json_t const* json;

            Json member(a.extractArrayMember(_trx, document, TRI_VOC_ATTRIBUTE_FROM));
            json = member.json();

            if (TRI_IsStringJson(json)) {
              errorCode = resolve(json->_value._string.data, edge._fromCid, from);
            }
            else {
              errorCode = TRI_ERROR_ARANGO_DOCUMENT_HANDLE_BAD;
            }
         
            if (errorCode == TRI_ERROR_NO_ERROR) { 
              Json member(a.extractArrayMember(_trx, document, TRI_VOC_ATTRIBUTE_TO));
              json = member.json();
              if (TRI_IsStringJson(json)) {
                errorCode = resolve(json->_value._string.data, edge._toCid, to);
              }
              else {
                errorCode = TRI_ERROR_ARANGO_DOCUMENT_HANDLE_BAD;
              }
            }
          }
        }
        else {
          errorCode = TRI_ERROR_ARANGO_DOCUMENT_TYPE_INVALID;
        }

        if (errorCode == TRI_ERROR_NO_ERROR) {
          TRI_doc_mptr_copy_t mptr;
          auto json = a.toJson(_trx, document);

          if (isEdgeCollection) {
            // edge
            edge._fromKey = (TRI_voc_key_t) from.c_str();
            edge._toKey = (TRI_voc_key_t) to.c_str();
            errorCode = _trx->create(trxCollection, &mptr, json.json(), &edge, ep->_options.waitForSync);
          }
          else {
            // document
            errorCode = _trx->create(trxCollection, &mptr, json.json(), nullptr, ep->_options.waitForSync);
          }
        }

        handleResult(errorCode, ep->_options.ignoreErrors); 
      }
      // done with a block

      // now free it already
      (*it) = nullptr;  
      delete res;
    }
  }
}

// -----------------------------------------------------------------------------
// --SECTION--                                                 class UpdateBlock
// -----------------------------------------------------------------------------

UpdateBlock::UpdateBlock (ExecutionEngine* engine,
                          UpdateNode const* ep)
  : ModificationBlock(engine, ep) {
}

UpdateBlock::~UpdateBlock () {
}

////////////////////////////////////////////////////////////////////////////////
/// @brief the actual work horse for inserting data
////////////////////////////////////////////////////////////////////////////////

void UpdateBlock::work (std::vector<AqlItemBlock*>& blocks) {
  auto ep = static_cast<UpdateNode const*>(getPlanNode());
  auto it = ep->getRegisterPlan()->varInfo.find(ep->_inDocVariable->id);
  TRI_ASSERT(it != ep->getRegisterPlan()->varInfo.end());
  RegisterId const docRegisterId = it->second.registerId;
  RegisterId keyRegisterId = 0; // default initialization

  bool const hasKeyVariable = (ep->_inKeyVariable != nullptr);
  std::string errorMessage;
  
  if (hasKeyVariable) {
    it = ep->getRegisterPlan()->varInfo.find(ep->_inKeyVariable->id);
    TRI_ASSERT(it != ep->getRegisterPlan()->varInfo.end());
    keyRegisterId = it->second.registerId;
  }
  
  auto* trxCollection = _trx->trxCollection(_collection->cid());

  if (ep->_outVariable == nullptr) {
    // don't return anything
         
    // loop over all blocks
    for (auto& b : blocks) {
      auto* res = b;   // This is intentionally a copy!
      auto document = res->getDocumentCollection(docRegisterId);
      decltype(document) keyDocument = nullptr;

      if (hasKeyVariable) {
        keyDocument = res->getDocumentCollection(keyRegisterId);
      }

      size_t const n = res->size();
    
      // loop over the complete block
      for (size_t i = 0; i < n; ++i) {
        AqlValue a = res->getValue(i, docRegisterId);

        int errorCode = TRI_ERROR_NO_ERROR;
        std::string key;

        if (a.isArray()) {
          // value is an array
          if (hasKeyVariable) {
            // seperate key specification
            AqlValue k = res->getValue(i, keyRegisterId);
            errorCode = extractKey(k, keyDocument, key);
          }
          else {
            errorCode = extractKey(a, document, key);
          }
        }
        else {
          errorCode = TRI_ERROR_ARANGO_DOCUMENT_TYPE_INVALID;
          errorMessage += std::string("expecting 'array', got: ") +
            a.getTypeString() + 
            std::string(" while handling: ") + 
            _exeNode->getTypeString();
        }

        if (errorCode == TRI_ERROR_NO_ERROR) {
          TRI_doc_mptr_copy_t mptr;
          auto json = a.toJson(_trx, document);

          // read old document
          TRI_doc_mptr_copy_t oldDocument;
          errorCode = _trx->readSingle(trxCollection, &oldDocument, key);

          if (errorCode == TRI_ERROR_NO_ERROR) {
            if (oldDocument.getDataPtr() != nullptr) {
              TRI_shaped_json_t shapedJson;
              TRI_EXTRACT_SHAPED_JSON_MARKER(shapedJson, oldDocument.getDataPtr()); // PROTECTED by trx here
              TRI_json_t* old = TRI_JsonShapedJson(_collection->documentCollection()->getShaper(), &shapedJson);

              if (old != nullptr) {
                TRI_json_t* patchedJson = TRI_MergeJson(TRI_UNKNOWN_MEM_ZONE, old, json.json(), ep->_options.nullMeansRemove, ep->_options.mergeArrays);
                TRI_FreeJson(TRI_UNKNOWN_MEM_ZONE, old); 

                if (patchedJson != nullptr) {
                  // all exceptions are caught in _trx->update()
                  errorCode = _trx->update(trxCollection, key, 0, &mptr, patchedJson, TRI_DOC_UPDATE_LAST_WRITE, 0, nullptr, ep->_options.waitForSync);
                  TRI_FreeJson(TRI_UNKNOWN_MEM_ZONE, patchedJson);
                }
                else {
                  errorCode = TRI_ERROR_OUT_OF_MEMORY;
                }
              }
              else {
                errorCode = TRI_ERROR_OUT_OF_MEMORY;
              }
            }
            else {
              errorCode = TRI_ERROR_ARANGO_DOCUMENT_NOT_FOUND;
            }
          }
        }

        handleResult(errorCode, ep->_options.ignoreErrors, &errorMessage); 
      }
      // done with a block

      // now free it already
      b = nullptr;  
      delete res;
    }
  }
}

// -----------------------------------------------------------------------------
// --SECTION--                                                class ReplaceBlock
// -----------------------------------------------------------------------------

ReplaceBlock::ReplaceBlock (ExecutionEngine* engine,
                            ReplaceNode const* ep)
  : ModificationBlock(engine, ep) {
}

ReplaceBlock::~ReplaceBlock () {
}

////////////////////////////////////////////////////////////////////////////////
/// @brief the actual work horse for replacing data
////////////////////////////////////////////////////////////////////////////////

void ReplaceBlock::work (std::vector<AqlItemBlock*>& blocks) {
  auto ep = static_cast<ReplaceNode const*>(getPlanNode());
  auto it = ep->getRegisterPlan()->varInfo.find(ep->_inDocVariable->id);
  TRI_ASSERT(it != ep->getRegisterPlan()->varInfo.end());
  RegisterId const registerId = it->second.registerId;
  RegisterId keyRegisterId = 0; // default initialization

  bool const hasKeyVariable = (ep->_inKeyVariable != nullptr);
  
  if (hasKeyVariable) {
    it = ep->getRegisterPlan()->varInfo.find(ep->_inKeyVariable->id);
    TRI_ASSERT(it != ep->getRegisterPlan()->varInfo.end());
    keyRegisterId = it->second.registerId;
  }

  auto trxCollection = _trx->trxCollection(_collection->cid());

  if (ep->_outVariable == nullptr) {
    // don't return anything
         
    // loop over all blocks
    for (auto& b : blocks) {
      auto* res = b;  // This is intentionally a copy
      auto document = res->getDocumentCollection(registerId);
      decltype(document) keyDocument = nullptr;

      if (hasKeyVariable) {
        keyDocument = res->getDocumentCollection(keyRegisterId);
      }
      
      size_t const n = res->size();
    
      // loop over the complete block
      for (size_t i = 0; i < n; ++i) {
        AqlValue a = res->getValue(i, registerId);

        int errorCode = TRI_ERROR_NO_ERROR;
        std::string key;

        if (a.isArray()) {
          // value is an array
          if (hasKeyVariable) {
            // seperate key specification
            AqlValue k = res->getValue(i, keyRegisterId);
            errorCode = extractKey(k, keyDocument, key);
          }
          else {
            errorCode = extractKey(a, document, key);
          }
        }
        else {
          errorCode = TRI_ERROR_ARANGO_DOCUMENT_TYPE_INVALID;
        }

        if (errorCode == TRI_ERROR_NO_ERROR) {
          TRI_doc_mptr_copy_t mptr;
          auto json = a.toJson(_trx, document);
          
          // all exceptions are caught in _trx->update()
          errorCode = _trx->update(trxCollection, key, 0, &mptr, json.json(), TRI_DOC_UPDATE_LAST_WRITE, 0, nullptr, ep->_options.waitForSync);
        }

        handleResult(errorCode, ep->_options.ignoreErrors); 
      }
      // done with a block

      // now free it already
      b = nullptr;  
      delete res;
    }
  }
}

// -----------------------------------------------------------------------------
// --SECTION--                                              class NoResultsBlock
// -----------------------------------------------------------------------------

////////////////////////////////////////////////////////////////////////////////
/// @brief initializeCursor, only call base
////////////////////////////////////////////////////////////////////////////////

int NoResultsBlock::initializeCursor (AqlItemBlock*, size_t) {
  _done = true;
  return TRI_ERROR_NO_ERROR;
}

int NoResultsBlock::getOrSkipSome (size_t,   // atLeast
                                   size_t,   // atMost
                                   bool,     // skipping
                                   AqlItemBlock*& result,
                                   size_t& skipped) {

  TRI_ASSERT(result == nullptr && skipped == 0);
  return TRI_ERROR_NO_ERROR;
}

// -----------------------------------------------------------------------------
// --SECTION--                                                 class GatherBlock
// -----------------------------------------------------------------------------
        
GatherBlock::GatherBlock (ExecutionEngine* engine,
                          GatherNode const* en)
  : ExecutionBlock(engine, en),
    _sortRegisters(),
    _isSimple(en->getElements().empty()) {

  if (! _isSimple) {
    for (auto p : en->getElements()) {
      // We know that planRegisters has been run, so
      // getPlanNode()->_registerPlan is set up
      auto it = en->getRegisterPlan()->varInfo.find(p.first->id);
      TRI_ASSERT(it != en->getRegisterPlan()->varInfo.end());
      TRI_ASSERT(it->second.registerId < ExecutionNode::MaxRegisterId);
      _sortRegisters.emplace_back(make_pair(it->second.registerId, p.second));
    }
  }
}

////////////////////////////////////////////////////////////////////////////////
/// @brief destructor
////////////////////////////////////////////////////////////////////////////////

GatherBlock::~GatherBlock () {
  ENTER_BLOCK
  for (std::deque<AqlItemBlock*>& x : _gatherBlockBuffer) {
    for (AqlItemBlock* y: x) {
      delete y;
    }
    x.clear();
  }
  _gatherBlockBuffer.clear();
  LEAVE_BLOCK
}

////////////////////////////////////////////////////////////////////////////////
/// @brief initialize
////////////////////////////////////////////////////////////////////////////////

int GatherBlock::initialize () {
  ENTER_BLOCK
  auto res = ExecutionBlock::initialize();
  
  if (res != TRI_ERROR_NO_ERROR) {
    return res;
  }

  return TRI_ERROR_NO_ERROR;
  LEAVE_BLOCK
}

////////////////////////////////////////////////////////////////////////////////
/// @brief shutdown: need our own method since our _buffer is different
////////////////////////////////////////////////////////////////////////////////

int GatherBlock::shutdown (int errorCode) {
  ENTER_BLOCK
  // don't call default shutdown method since it does the wrong thing to
  // _gatherBlockBuffer
  for (auto it = _dependencies.begin(); it != _dependencies.end(); ++it) {
    int res = (*it)->shutdown(errorCode);

    if (res != TRI_ERROR_NO_ERROR) {
      return res;
    }
  }
  
  if (! _isSimple) {
    for (std::deque<AqlItemBlock*>& x : _gatherBlockBuffer) {
      for (AqlItemBlock* y: x) {
        delete y;
      }
      x.clear();
    }
    _gatherBlockBuffer.clear();
    _gatherBlockPos.clear();
  }
    
  return TRI_ERROR_NO_ERROR;
  LEAVE_BLOCK
}

////////////////////////////////////////////////////////////////////////////////
/// @brief initializeCursor
////////////////////////////////////////////////////////////////////////////////

int GatherBlock::initializeCursor (AqlItemBlock* items, size_t pos) {
  ENTER_BLOCK
  int res = ExecutionBlock::initializeCursor(items, pos);

  if (res != TRI_ERROR_NO_ERROR) {
    return res;
  }
 
  if (! _isSimple) {
    for (std::deque<AqlItemBlock*>& x : _gatherBlockBuffer) {
      for (AqlItemBlock* y: x) {
        delete y;
      }
      x.clear();
    }
    _gatherBlockBuffer.clear();
    _gatherBlockPos.clear();
    
    _gatherBlockBuffer.reserve(_dependencies.size());
    _gatherBlockPos.reserve(_dependencies.size());
    for(size_t i = 0; i < _dependencies.size(); i++) {
      _gatherBlockBuffer.emplace_back(); 
      _gatherBlockPos.emplace_back(make_pair(i, 0)); 
    }
  }

  _done = false;
  return TRI_ERROR_NO_ERROR;
  LEAVE_BLOCK
}

////////////////////////////////////////////////////////////////////////////////
/// @brief count: the sum of the count() of the dependencies or -1 (if any
/// dependency has count -1
////////////////////////////////////////////////////////////////////////////////

int64_t GatherBlock::count () const {
  ENTER_BLOCK
  int64_t sum = 0;
  for (auto x: _dependencies) {
    if (x->count() == -1) {
      return -1;
    }
    sum += x->count();
  }
  return sum;
  LEAVE_BLOCK
}

////////////////////////////////////////////////////////////////////////////////
/// @brief remaining: the sum of the remaining() of the dependencies or -1 (if
/// any dependency has remaining -1
////////////////////////////////////////////////////////////////////////////////

int64_t GatherBlock::remaining () {
  ENTER_BLOCK
  int64_t sum = 0;
  for (auto x : _dependencies) {
    if (x->remaining() == -1) {
      return -1;
    }
    sum += x->remaining();
  }
  return sum;
  LEAVE_BLOCK
}

////////////////////////////////////////////////////////////////////////////////
/// @brief hasMore: true if any position of _buffer hasMore and false
/// otherwise.
////////////////////////////////////////////////////////////////////////////////

bool GatherBlock::hasMore () {
  ENTER_BLOCK
  if (_done) {
    return false;
  }

  if (_isSimple) {
    for (size_t i = 0; i < _dependencies.size(); i++) {
      if (_dependencies.at(i)->hasMore()) {
        return true;
      }
    }
  }
  else {
    for (size_t i = 0; i < _gatherBlockBuffer.size(); i++) { 
      if (! _gatherBlockBuffer.at(i).empty()) {
        return true;
      } 
      else if (getBlock(i, DefaultBatchSize, DefaultBatchSize)) {
        _gatherBlockPos.at(i) = make_pair(i, 0);
        return true;
      }
    }
  }
  _done = true;
  return false;
  LEAVE_BLOCK
}

////////////////////////////////////////////////////////////////////////////////
/// @brief getSome
////////////////////////////////////////////////////////////////////////////////

AqlItemBlock* GatherBlock::getSome (size_t atLeast, size_t atMost) {
  ENTER_BLOCK
  if (_done) {
    return nullptr;
  }

  // the simple case . . .  
  if (_isSimple) {
    auto res = _dependencies.at(_atDep)->getSome(atLeast, atMost);
    while (res == nullptr && _atDep < _dependencies.size() - 1) {
      _atDep++;
      res = _dependencies.at(_atDep)->getSome(atLeast, atMost);
    }
    if (res == nullptr) {
      _done = true;
    }
    return res;
  }
 
  // the non-simple case . . .
  size_t available = 0; // nr of available rows
  size_t index = 0;     // an index of a non-empty buffer
  
  // pull more blocks from dependencies . . .
  for (size_t i = 0; i < _dependencies.size(); i++) {
    
    if (_gatherBlockBuffer.at(i).empty()) {
      if (getBlock(i, atLeast, atMost)) {
        index = i;
        _gatherBlockPos.at(i) = make_pair(i, 0);           
      }
    } 
    else {
      index = i;
    }
    
    auto cur = _gatherBlockBuffer.at(i);
    if (! cur.empty()) {
      available += cur.at(0)->size() - _gatherBlockPos.at(i).second;
      for (size_t j = 1; j < cur.size(); j++) {
        available += cur.at(j)->size();
      }
    }
  }
  
  if (available == 0) {
    _done = true;
    return nullptr;
  }
  
  size_t toSend = (std::min)(available, atMost); // nr rows in outgoing block
  
  // get collections for ourLessThan . . .
  std::vector<TRI_document_collection_t const*> colls;
  for (RegisterId i = 0; i < _sortRegisters.size(); i++) {
    colls.push_back(_gatherBlockBuffer.at(index).front()->
        getDocumentCollection(_sortRegisters[i].first));
  }
  
  // the following is similar to AqlItemBlock's slice method . . .
  std::unordered_map<AqlValue, AqlValue> cache;
  
  // comparison function 
  OurLessThan ourLessThan(_trx, _gatherBlockBuffer, _sortRegisters, colls);
  AqlItemBlock* example =_gatherBlockBuffer.at(index).front();
  size_t nrRegs = example->getNrRegs();

  std::unique_ptr<AqlItemBlock> res(new AqlItemBlock(toSend,
        static_cast<triagens::aql::RegisterId>(nrRegs)));  
  // automatically deleted if things go wrong
    
  for (RegisterId i = 0; i < nrRegs; i++) {
    res->setDocumentCollection(i, example->getDocumentCollection(i));
  }

  for (size_t i = 0; i < toSend; i++) {
    // get the next smallest row from the buffer . . .
    std::pair<size_t, size_t> val = *(std::min_element(_gatherBlockPos.begin(),
          _gatherBlockPos.end(), ourLessThan));
    
    // copy the row in to the outgoing block . . .
    for (RegisterId col = 0; col < nrRegs; col++) {
      AqlValue const&
        x(_gatherBlockBuffer.at(val.first).front()->getValue(val.second, col));
      if (! x.isEmpty()) {
        auto it = cache.find(x);
        if (it == cache.end()) {
          AqlValue y = x.clone();
          try {
            res->setValue(i, col, y);
          }
          catch (...) {
            y.destroy();
            throw;
          }
          cache.emplace(x, y);
        }
        else {
          res->setValue(i, col, it->second);
        }
      }
    }

    // renew the _gatherBlockPos and clean up the buffer if necessary
    _gatherBlockPos.at(val.first).second++;
    if (_gatherBlockPos.at(val.first).second ==
        _gatherBlockBuffer.at(val.first).front()->size()) {
      AqlItemBlock* cur = _gatherBlockBuffer.at(val.first).front();
      delete cur;
      _gatherBlockBuffer.at(val.first).pop_front();
      _gatherBlockPos.at(val.first) = make_pair(val.first, 0);
    }
  }

  return res.release();
  LEAVE_BLOCK
}

////////////////////////////////////////////////////////////////////////////////
/// @brief skipSome
////////////////////////////////////////////////////////////////////////////////

size_t GatherBlock::skipSome (size_t atLeast, size_t atMost) {
  ENTER_BLOCK
  if (_done) {
    return 0;
  }

  // the simple case . . .  
  if (_isSimple) {
    auto skipped = _dependencies.at(_atDep)->skipSome(atLeast, atMost);
    while (skipped == 0 && _atDep < _dependencies.size() - 1) {
      _atDep++;
      skipped = _dependencies.at(_atDep)->skipSome(atLeast, atMost);
    }
    if (skipped == 0) {
      _done = true;
    }
    return skipped;
  }

  // the non-simple case . . .
  size_t available = 0; // nr of available rows
  size_t index = 0;     // an index of a non-empty buffer
  TRI_ASSERT(_dependencies.size() != 0); 

  // pull more blocks from dependencies . . .
  for (size_t i = 0; i < _dependencies.size(); i++) {
    if (_gatherBlockBuffer.at(i).empty()) {
      if (getBlock(i, atLeast, atMost)) {
        index = i;
        _gatherBlockPos.at(i) = make_pair(i, 0);           
      }
    } 
    else {
      index = i;
    }

    auto cur = _gatherBlockBuffer.at(i);
    if (! cur.empty()) {
      available += cur.at(0)->size() - _gatherBlockPos.at(i).second;
      for (size_t j = 1; j < cur.size(); j++) {
        available += cur.at(j)->size();
      }
    }
  }
  
  if (available == 0) {
    _done = true;
    return 0;
  }
  
  size_t skipped = (std::min)(available, atMost); //nr rows in outgoing block
  
  // get collections for ourLessThan . . .
  std::vector<TRI_document_collection_t const*> colls;
  for (RegisterId i = 0; i < _sortRegisters.size(); i++) {
    colls.push_back(_gatherBlockBuffer.at(index).front()->
        getDocumentCollection(_sortRegisters[i].first));
  }
  
  // comparison function 
  OurLessThan ourLessThan(_trx, _gatherBlockBuffer, _sortRegisters, colls);

  for (size_t i = 0; i < skipped; i++) {
    // get the next smallest row from the buffer . . .
    std::pair<size_t, size_t> val = *(std::min_element(_gatherBlockPos.begin(),
          _gatherBlockPos.end(), ourLessThan));
    
    // renew the _gatherBlockPos and clean up the buffer if necessary
    _gatherBlockPos.at(val.first).second++;
    if (_gatherBlockPos.at(val.first).second ==
        _gatherBlockBuffer.at(val.first).front()->size()) {
      AqlItemBlock* cur = _gatherBlockBuffer.at(val.first).front();
      delete cur;
      _gatherBlockBuffer.at(val.first).pop_front();
      _gatherBlockPos.at(val.first) = make_pair(val.first, 0);
    }
  }

  return skipped;
  LEAVE_BLOCK
}

////////////////////////////////////////////////////////////////////////////////
/// @brief getBlock: from dependency i into _gatherBlockBuffer.at(i),
/// non-simple case only 
////////////////////////////////////////////////////////////////////////////////

bool GatherBlock::getBlock (size_t i, size_t atLeast, size_t atMost) {
  ENTER_BLOCK
  TRI_ASSERT(i < _dependencies.size());
  TRI_ASSERT(! _isSimple);
  AqlItemBlock* docs = _dependencies.at(i)->getSome(atLeast, atMost);
  if (docs != nullptr) {
    try {
      _gatherBlockBuffer.at(i).push_back(docs);
    }
    catch (...) {
      delete docs;
      throw;
    }
    return true;
  }

  return false;
  LEAVE_BLOCK
}

////////////////////////////////////////////////////////////////////////////////
/// @brief OurLessThan: comparison method for elements of _gatherBlockPos
////////////////////////////////////////////////////////////////////////////////

bool GatherBlock::OurLessThan::operator() (std::pair<size_t, size_t> const& a,
                                           std::pair<size_t, size_t> const& b) {
  // nothing in the buffer is maximum!
  if (_gatherBlockBuffer.at(a.first).empty()) {
    return false;
  }
  if (_gatherBlockBuffer.at(b.first).empty()) {
    return true;
  }

  size_t i = 0;
  for (auto reg : _sortRegisters) {

    int cmp = AqlValue::Compare(
        _trx,
        _gatherBlockBuffer.at(a.first).front()->getValue(a.second, reg.first),
        _colls[i],
        _gatherBlockBuffer.at(b.first).front()->getValue(b.second, reg.first),
        _colls[i]);

    if (cmp == -1) {
      return reg.second;
    } 
    else if (cmp == 1) {
      return ! reg.second;
    }
    i++;
  }

  return false;
}

// -----------------------------------------------------------------------------
// --SECTION--                                            class BlockWithClients
// -----------------------------------------------------------------------------

////////////////////////////////////////////////////////////////////////////////
/// @brief constructor
////////////////////////////////////////////////////////////////////////////////

BlockWithClients::BlockWithClients (ExecutionEngine* engine,
                                    ExecutionNode const* ep, 
                                    std::vector<std::string> const& shardIds) 
  : ExecutionBlock(engine, ep), 
    _nrClients(shardIds.size()),
    _ignoreInitCursor(false),
    _ignoreShutdown(false) {

  _shardIdMap.reserve(_nrClients);
  for (size_t i = 0; i < _nrClients; i++) {
    _shardIdMap.emplace(std::make_pair(shardIds[i], i));
  }
}                                  

////////////////////////////////////////////////////////////////////////////////
/// @brief initializeCursor: reset _doneForClient
////////////////////////////////////////////////////////////////////////////////

int BlockWithClients::initializeCursor (AqlItemBlock* items, size_t pos) {
  ENTER_BLOCK
  TRI_ASSERT(! _ignoreInitCursor);
  _ignoreInitCursor = true;
  
  int res = ExecutionBlock::initializeCursor(items, pos);
  
  if (res != TRI_ERROR_NO_ERROR) {
    return res;
  }
  
  _doneForClient.clear();
  _doneForClient.reserve(_nrClients);

  for (size_t i = 0; i < _nrClients; i++) {
    _doneForClient.push_back(false);
  }

  return TRI_ERROR_NO_ERROR;

  LEAVE_BLOCK
}

////////////////////////////////////////////////////////////////////////////////
/// @brief shutdown
////////////////////////////////////////////////////////////////////////////////

int BlockWithClients::shutdown (int errorCode) {
  ENTER_BLOCK

  TRI_ASSERT(! _ignoreShutdown);
  _ignoreShutdown = true;

  _doneForClient.clear();

  return ExecutionBlock::shutdown(errorCode);
  LEAVE_BLOCK
}

////////////////////////////////////////////////////////////////////////////////
/// @brief getSomeForShard
////////////////////////////////////////////////////////////////////////////////

AqlItemBlock* BlockWithClients::getSomeForShard (size_t atLeast, 
                                                 size_t atMost, 
                                                 std::string const& shardId) {
  ENTER_BLOCK
  _ignoreInitCursor = false;
  _ignoreShutdown = false;
  size_t skipped = 0;
  AqlItemBlock* result = nullptr;
  int out = getOrSkipSomeForShard(atLeast, atMost, false, result, skipped, shardId);
  if (out != TRI_ERROR_NO_ERROR) {
    THROW_ARANGO_EXCEPTION(out);
  }
  return result;
  LEAVE_BLOCK
}

////////////////////////////////////////////////////////////////////////////////
/// @brief skipSomeForShard
////////////////////////////////////////////////////////////////////////////////

size_t BlockWithClients::skipSomeForShard (size_t atLeast, 
                                           size_t atMost, 
                                           std::string const& shardId) {
  ENTER_BLOCK
  _ignoreInitCursor = false;
  _ignoreShutdown = false;
  size_t skipped = 0;
  AqlItemBlock* result = nullptr;
  int out = getOrSkipSomeForShard(atLeast, atMost, true, result, skipped, shardId);
  TRI_ASSERT(result == nullptr);
  if (out != TRI_ERROR_NO_ERROR) {
    THROW_ARANGO_EXCEPTION(out);
  }
  return skipped;
  LEAVE_BLOCK
}

////////////////////////////////////////////////////////////////////////////////
/// @brief skipForShard
////////////////////////////////////////////////////////////////////////////////

bool BlockWithClients::skipForShard (size_t number, 
                                     std::string const& shardId) {
  ENTER_BLOCK
  size_t skipped = skipSomeForShard(number, number, shardId);
  size_t nr = skipped;
  while (nr != 0 && skipped < number) {
    nr = skipSomeForShard(number - skipped, number - skipped, shardId);
    skipped += nr;
  }
  if (nr == 0) {
    return true;
  }
  return ! hasMoreForShard(shardId);
  LEAVE_BLOCK
}

////////////////////////////////////////////////////////////////////////////////
/// @brief getClientId: get the number <clientId> (used internally)
/// corresponding to <shardId>
////////////////////////////////////////////////////////////////////////////////

size_t BlockWithClients::getClientId (std::string const& shardId) {
  ENTER_BLOCK
  if (shardId.empty()) {
    TRI_ASSERT(false);
    THROW_ARANGO_EXCEPTION_MESSAGE(TRI_ERROR_INTERNAL, "got empty shard id");
  }

  auto it = _shardIdMap.find(shardId);
  if (it == _shardIdMap.end()) {
    std::string message("AQL: unknown shard id ");
    message.append(shardId);
    THROW_ARANGO_EXCEPTION_MESSAGE(TRI_ERROR_INTERNAL, message);
  }
  return ((*it).second);
  LEAVE_BLOCK
}

// -----------------------------------------------------------------------------
// --SECTION--                                                class ScatterBlock
// -----------------------------------------------------------------------------

////////////////////////////////////////////////////////////////////////////////
/// @brief initializeCursor
////////////////////////////////////////////////////////////////////////////////

int ScatterBlock::initializeCursor (AqlItemBlock* items, size_t pos) {
  ENTER_BLOCK
  if (_ignoreInitCursor) {
    return TRI_ERROR_NO_ERROR;
  }
  
  int res = BlockWithClients::initializeCursor(items, pos);
  if (res != TRI_ERROR_NO_ERROR) {
    return res;
  }

  // local clean up
  _posForClient.clear();
  
  for (size_t i = 0; i < _nrClients; i++) {
    _posForClient.push_back(std::make_pair(0, 0));
  }
  return TRI_ERROR_NO_ERROR;
  LEAVE_BLOCK
}

////////////////////////////////////////////////////////////////////////////////
/// @brief initializeCursor
////////////////////////////////////////////////////////////////////////////////

int ScatterBlock::shutdown (int errorCode) {
  ENTER_BLOCK
  if (_ignoreShutdown) {
    return TRI_ERROR_NO_ERROR;
  }
  
  int res = BlockWithClients::shutdown(errorCode);
  if (res != TRI_ERROR_NO_ERROR) {
    return res;
  }

  // local clean up
  _posForClient.clear();
  
  return TRI_ERROR_NO_ERROR;
  LEAVE_BLOCK
}

////////////////////////////////////////////////////////////////////////////////
/// @brief hasMoreForShard: any more for shard <shardId>?
////////////////////////////////////////////////////////////////////////////////

bool ScatterBlock::hasMoreForShard (std::string const& shardId) {
  ENTER_BLOCK
  size_t clientId = getClientId(shardId);

  if (_doneForClient.at(clientId)) {
    return false;
  }

  // TODO is this correct? 
  _ignoreInitCursor = false;
  _ignoreShutdown = false;

  std::pair<size_t,size_t> pos = _posForClient.at(clientId); 
  // (i, j) where i is the position in _buffer, and j is the position in
  // _buffer.at(i) we are sending to <clientId>

  if (pos.first > _buffer.size()) {
    if (! ExecutionBlock::getBlock(DefaultBatchSize, DefaultBatchSize)) {
      _doneForClient.at(clientId) = true;
      return false;
    }
  }
  return true;
  LEAVE_BLOCK
}

////////////////////////////////////////////////////////////////////////////////
/// @brief remainingForShard: remaining for shard, sum of the number of row left
/// in the buffer and _dependencies[0]->remaining()
////////////////////////////////////////////////////////////////////////////////

int64_t ScatterBlock::remainingForShard (std::string const& shardId) {
  ENTER_BLOCK
  size_t clientId = getClientId(shardId);
  if (_doneForClient.at(clientId)) {
    return 0;
  }
  
  int64_t sum = _dependencies[0]->remaining();
  if (sum == -1) {
    return -1;
  }

  std::pair<size_t,size_t> pos = _posForClient.at(clientId);

  if (pos.first <= _buffer.size()) {
    sum += _buffer.at(pos.first)->size() - pos.second;
    for (auto i = pos.first + 1; i < _buffer.size(); i++) {
      sum += _buffer.at(i)->size();
    }
  }

  return sum;
  LEAVE_BLOCK
}

////////////////////////////////////////////////////////////////////////////////
/// @brief getOrSkipSomeForShard
////////////////////////////////////////////////////////////////////////////////

int ScatterBlock::getOrSkipSomeForShard (size_t atLeast, 
    size_t atMost, bool skipping, AqlItemBlock*& result, 
    size_t& skipped, std::string const& shardId) {
  ENTER_BLOCK
  TRI_ASSERT(0 < atLeast && atLeast <= atMost);
  TRI_ASSERT(result == nullptr && skipped == 0);

  size_t clientId = getClientId(shardId);
  
  if (_doneForClient.at(clientId)) {
    return TRI_ERROR_NO_ERROR;
  }

  std::pair<size_t, size_t> pos = _posForClient.at(clientId); 

  // pull more blocks from dependency if necessary . . . 
  if (pos.first >= _buffer.size()) {
    if (! getBlock(atLeast, atMost)) {
      _doneForClient.at(clientId) = true;
      return TRI_ERROR_NO_ERROR;
    }
  }
  
  size_t available = _buffer.at(pos.first)->size() - pos.second;
  // available should be non-zero  
  
  skipped = (std::min)(available, atMost); //nr rows in outgoing block
  
  if (! skipping) { 
    result = _buffer.at(pos.first)->slice(pos.second, pos.second + skipped);
  }

  // increment the position . . .
  _posForClient.at(clientId).second += skipped;

  // check if we're done at current block in buffer . . .  
  if (_posForClient.at(clientId).second 
      == _buffer.at(_posForClient.at(clientId).first)->size()) {
    _posForClient.at(clientId).first++;
    _posForClient.at(clientId).second = 0;

    // check if we can pop the front of the buffer . . . 
    bool popit = true;
    for (size_t i = 0; i < _nrClients; i++) {
      if (_posForClient.at(i).first == 0) {
        popit = false;
        break;
      }
    }
    if (popit) {
      delete(_buffer.front());
      _buffer.pop_front();
      // update the values in first coord of _posForClient
      for (size_t i = 0; i < _nrClients; i++) {
        _posForClient.at(i).first--;
      }

    }
  }

  return TRI_ERROR_NO_ERROR;
  LEAVE_BLOCK
}

// -----------------------------------------------------------------------------
// --SECTION--                                             class DistributeBlock
// -----------------------------------------------------------------------------

DistributeBlock::DistributeBlock (ExecutionEngine* engine,
                                  DistributeNode const* ep, 
                                  std::vector<std::string> const& shardIds, 
                                  Collection const* collection)
  : BlockWithClients(engine, ep, shardIds), 
    _collection(collection) {
    
  // get the variable to inspect . . .
  VariableId varId = ep->_varId;
  
  // get the register id of the variable to inspect . . .
  auto it = ep->getRegisterPlan()->varInfo.find(varId);
  TRI_ASSERT(it != ep->getRegisterPlan()->varInfo.end());
  _regId = (*it).second.registerId;
}

////////////////////////////////////////////////////////////////////////////////
/// @brief initializeCursor
////////////////////////////////////////////////////////////////////////////////

int DistributeBlock::initializeCursor (AqlItemBlock* items, size_t pos) {
  ENTER_BLOCK
  if (_ignoreInitCursor) {
    return TRI_ERROR_NO_ERROR;
  }
  
  int res = BlockWithClients::initializeCursor(items, pos);
  if (res != TRI_ERROR_NO_ERROR) {
    return res;
  }

  // local clean up
  _distBuffer.clear();
  _distBuffer.reserve(_nrClients);
  for (size_t i = 0; i < _nrClients; i++) {
    _distBuffer.emplace_back();
  }

  return TRI_ERROR_NO_ERROR;
  LEAVE_BLOCK
}

////////////////////////////////////////////////////////////////////////////////
/// @brief shutdown
////////////////////////////////////////////////////////////////////////////////

int DistributeBlock::shutdown (int errorCode) {
  ENTER_BLOCK
  if (_ignoreShutdown) {
    return TRI_ERROR_NO_ERROR;
  }
  
  int res = BlockWithClients::shutdown(errorCode);
  if (res != TRI_ERROR_NO_ERROR) {
    return res;
  }

  // local clean up
  _distBuffer.clear();

  return TRI_ERROR_NO_ERROR;
  LEAVE_BLOCK
}
////////////////////////////////////////////////////////////////////////////////
/// @brief hasMore: any more for any shard?
////////////////////////////////////////////////////////////////////////////////

bool DistributeBlock::hasMoreForShard (std::string const& shardId) {
  ENTER_BLOCK
 
  size_t clientId = getClientId(shardId);
  if (_doneForClient.at(clientId)) {
    return false;
  }

  // TODO is this correct? 
  _ignoreInitCursor = false;
  _ignoreShutdown = false;
        
  if (! _distBuffer.at(clientId).empty()) {
    return true;
  }

  if (! getBlockForClient(DefaultBatchSize, DefaultBatchSize, clientId)) {
    _doneForClient.at(clientId) = true;
    return false;
  }
  return true;
  LEAVE_BLOCK
}

////////////////////////////////////////////////////////////////////////////////
/// @brief getOrSkipSomeForShard
////////////////////////////////////////////////////////////////////////////////

int DistributeBlock::getOrSkipSomeForShard (size_t atLeast,
                                            size_t atMost,
                                            bool skipping,
                                            AqlItemBlock*& result,
                                            size_t& skipped,
                                            std::string const& shardId) {
  ENTER_BLOCK
  TRI_ASSERT(0 < atLeast && atLeast <= atMost);
  TRI_ASSERT(result == nullptr && skipped == 0);
  
  size_t clientId = getClientId(shardId);

  if (_doneForClient.at(clientId)) {
    return TRI_ERROR_NO_ERROR;
  }

  std::deque<pair<size_t, size_t>>& buf = _distBuffer.at(clientId);

  vector<AqlItemBlock*> collector;

  auto freeCollector = [&collector]() {
    for (auto x : collector) {
      delete x;
    }
    collector.clear();
  };

  try {
    if (buf.empty()) {
      if (! getBlockForClient(atLeast, atMost, clientId)) {
        _doneForClient.at(clientId) = true;
        return TRI_ERROR_NO_ERROR;
      }
    }

    skipped = (std::min)(buf.size(), atMost);

    if (skipping) {
      for (size_t i = 0; i < skipped; i++) {
        buf.pop_front();
      }
      freeCollector();
      return TRI_ERROR_NO_ERROR; 
    } 
   
    size_t i = 0;
    while (i < skipped) {
      std::vector<size_t> chosen;
      size_t n = buf.front().first;
      while (buf.front().first == n && i < skipped) { 
        chosen.push_back(buf.front().second);
        buf.pop_front();
        i++;
      }
      unique_ptr<AqlItemBlock> more(_buffer.at(n)->slice(chosen, 0, chosen.size()));
      collector.push_back(more.get());
      more.release(); // do not delete it!
    }
  }
  catch (...) {
    freeCollector();
    throw;
  }

  if (! skipping) {
    if (collector.size() == 1) {
      result = collector[0];
      collector.clear();
    }
    else if (! collector.empty()) {
      try {
        result = AqlItemBlock::concatenate(collector);
      }
      catch (...) {
        freeCollector();
        throw;
      }
    }
  }

  freeCollector();
  
  // _buffer is left intact, deleted and cleared at shutdown

  return TRI_ERROR_NO_ERROR;
  LEAVE_BLOCK
}

////////////////////////////////////////////////////////////////////////////////
/// @brief getBlockForClient: try to get atLeast pairs into
/// _distBuffer.at(clientId), this means we have to look at every row in the
/// incoming blocks until they run out or we find enough rows for clientId. We 
/// also keep track of blocks which should be sent to other clients than the
/// current one. 
////////////////////////////////////////////////////////////////////////////////

bool DistributeBlock::getBlockForClient (size_t atLeast, 
                                         size_t atMost,
                                         size_t clientId) {
  ENTER_BLOCK
  if (_buffer.empty()) {
    _index = 0;         // position in _buffer
    _pos = 0;           // position in _buffer.at(_index)
  }

  std::vector<std::deque<pair<size_t, size_t>>>& buf = _distBuffer;
  // it should be the case that buf.at(clientId) is empty 
  
  while (buf.at(clientId).size() < atLeast) {
    if (_index == _buffer.size()) {
      if (! ExecutionBlock::getBlock(atLeast, atMost)) {
        if (buf.at(clientId).size() == 0) {
          _doneForClient.at(clientId) = true;
          return false;
        }
        break; 
      }
    }

    AqlItemBlock* cur = _buffer.at(_index);
      
    while (_pos < cur->size() && buf.at(clientId).size() < atLeast) {
      // inspect cur in row _pos and check to which shard it should be sent . .
      size_t id = sendToClient(cur->getValue(_pos, _regId));
      buf.at(id).push_back(make_pair(_index, _pos++));
    }
    if (_pos == cur->size()) {
      _pos = 0;
      _index++;
    } 
    else {
      break;
    }
  }
  
  return true;
  LEAVE_BLOCK
}

////////////////////////////////////////////////////////////////////////////////
/// @brief sendToClient: for each row of the incoming AqlItemBlock use the
/// attributes <shardKeys> of the Aql value <val> to determine to which shard
/// the row should be sent and return its clientId
////////////////////////////////////////////////////////////////////////////////

size_t DistributeBlock::sendToClient (AqlValue val) {
  ENTER_BLOCK
  TRI_json_t const* json;
  if (val._type == AqlValue::JSON) {
    json = val._json->json();
  } 
  else {
    THROW_ARANGO_EXCEPTION_MESSAGE(TRI_ERROR_FAILED, 
        "DistributeBlock: can only send JSON or SHAPED");
  }
  
  std::string shardId;
  bool usesDefaultShardingAttributes;  
  auto clusterInfo = triagens::arango::ClusterInfo::instance();
  auto const planId = triagens::basics::StringUtils::itoa(_collection->getPlanId());

  int res = clusterInfo->getResponsibleShard(planId,
                                             json,
                                             true,
                                             shardId,
                                             usesDefaultShardingAttributes);
  
  if (res != TRI_ERROR_NO_ERROR) {
    THROW_ARANGO_EXCEPTION(res);
  }

  TRI_ASSERT(!shardId.empty());

  return getClientId(shardId); 
  LEAVE_BLOCK
}

// -----------------------------------------------------------------------------
// --SECTION--                                                 class RemoteBlock
// -----------------------------------------------------------------------------

////////////////////////////////////////////////////////////////////////////////
/// @brief local helper to throw an exception if a HTTP request went wrong
////////////////////////////////////////////////////////////////////////////////

static bool throwExceptionAfterBadSyncRequest (ClusterCommResult* res,
                                               bool isShutdown) {
  ENTER_BLOCK
  if (res->status == CL_COMM_TIMEOUT) {
    std::string errorMessage = std::string("Timeout in communication with shard '") + 
      std::string(res->shardID) + 
      std::string("' on cluster node '") +
      std::string(res->serverID) +
      std::string("' failed.");
    
    // No reply, we give up:
    THROW_ARANGO_EXCEPTION_MESSAGE(TRI_ERROR_CLUSTER_TIMEOUT,
                                   errorMessage);
  }

  if (res->status == CL_COMM_ERROR) {
    std::string errorMessage;
    // This could be a broken connection or an Http error:
    if (res->result == nullptr || ! res->result->isComplete()) {
      // there is no result
      errorMessage += std::string("Empty result in communication with shard '") + 
        std::string(res->shardID) + 
        std::string("' on cluster node '") +
        std::string(res->serverID) +
        std::string("'");
      THROW_ARANGO_EXCEPTION_MESSAGE(TRI_ERROR_CLUSTER_CONNECTION_LOST,
                                     errorMessage);
    }
      
    StringBuffer const& responseBodyBuf(res->result->getBody());
 
    // extract error number and message from response
    int errorNum = TRI_ERROR_NO_ERROR;
    TRI_json_t* json = TRI_JsonString(TRI_UNKNOWN_MEM_ZONE, responseBodyBuf.c_str());

    if (JsonHelper::getBooleanValue(json, "error", true)) {
      errorNum = TRI_ERROR_INTERNAL;
      errorMessage = std::string("Error message received from shard '") + 
        std::string(res->shardID) + 
        std::string("' on cluster node '") +
        std::string(res->serverID) +
        std::string("': ");
    }

    if (TRI_IsArrayJson(json)) {
      TRI_json_t const* v = TRI_LookupArrayJson(json, "errorNum");

      if (TRI_IsNumberJson(v)) {
        if (static_cast<int>(v->_value._number) != TRI_ERROR_NO_ERROR) {
          /* if we've got an error num, error has to be true. */
          TRI_ASSERT(errorNum == TRI_ERROR_INTERNAL);
          errorNum = static_cast<int>(v->_value._number);
        }
      }

      v = TRI_LookupArrayJson(json, "errorMessage");
      if (TRI_IsStringJson(v)) {
        errorMessage += std::string(v->_value._string.data, v->_value._string.length - 1);
      }
      else {
        errorMessage += std::string("(no valid error in response)");
      }
    }
    else {
      errorMessage += std::string("(no valid response)");
    }

    if (json != nullptr) {
      TRI_FreeJson(TRI_UNKNOWN_MEM_ZONE, json);
    }

    if (isShutdown && 
        errorNum == TRI_ERROR_QUERY_NOT_FOUND) {
      // this error may happen on shutdown and is thus tolerated
      // pass the info to the caller who can opt to ignore this error
      return true;
    }

    // In this case a proper HTTP error was reported by the DBserver,
    if (errorNum > 0 && ! errorMessage.empty()) {
      THROW_ARANGO_EXCEPTION_MESSAGE(errorNum, errorMessage);
    }

    // default error
    THROW_ARANGO_EXCEPTION(TRI_ERROR_CLUSTER_AQL_COMMUNICATION);
  }

  return false;
  LEAVE_BLOCK
}

////////////////////////////////////////////////////////////////////////////////
/// @brief timeout
////////////////////////////////////////////////////////////////////////////////

double const RemoteBlock::defaultTimeOut = 3600.0;

////////////////////////////////////////////////////////////////////////////////
/// @brief creates a remote block
////////////////////////////////////////////////////////////////////////////////
        
RemoteBlock::RemoteBlock (ExecutionEngine* engine,
                          RemoteNode const* en,
                          std::string const& server,
                          std::string const& ownName,
                          std::string const& queryId)
  : ExecutionBlock(engine, en),
    _server(server),
    _ownName(ownName),
    _queryId(queryId) {

  TRI_ASSERT(! queryId.empty());
  TRI_ASSERT((ExecutionEngine::isCoordinator() && ownName.empty()) ||
             (! ExecutionEngine::isCoordinator() && ! ownName.empty()));
}

RemoteBlock::~RemoteBlock () {
}

////////////////////////////////////////////////////////////////////////////////
/// @brief local helper to send a request
////////////////////////////////////////////////////////////////////////////////

ClusterCommResult* RemoteBlock::sendRequest (
          triagens::rest::HttpRequest::HttpRequestType type,
          std::string const& urlPart,
          std::string const& body) const {
  ENTER_BLOCK
  ClusterComm* cc = ClusterComm::instance();

  // Later, we probably want to set these sensibly:
  ClientTransactionID const clientTransactionId = "AQL";
  CoordTransactionID const coordTransactionId = 1;
  std::map<std::string, std::string> headers;
  if (! _ownName.empty()) {
    headers.emplace(make_pair("Shard-Id", _ownName));
  }

  auto result = cc->syncRequest(clientTransactionId,
                                coordTransactionId,
                                _server,
                                type,
                                std::string("/_db/") 
                                + triagens::basics::StringUtils::urlEncode(_engine->getQuery()->trx()->vocbase()->_name)
                                + urlPart + _queryId,
                                body,
                                headers,
                                defaultTimeOut);

  return result;
  LEAVE_BLOCK
}

////////////////////////////////////////////////////////////////////////////////
/// @brief initialize
////////////////////////////////////////////////////////////////////////////////

int RemoteBlock::initialize () {
  ENTER_BLOCK
  int res = ExecutionBlock::initialize();

  if (res != TRI_ERROR_NO_ERROR) {
    return res;
  }

  return TRI_ERROR_NO_ERROR;
  LEAVE_BLOCK
}

////////////////////////////////////////////////////////////////////////////////
/// @brief initializeCursor, could be called multiple times
////////////////////////////////////////////////////////////////////////////////

int RemoteBlock::initializeCursor (AqlItemBlock* items, size_t pos) {
  ENTER_BLOCK
  // For every call we simply forward via HTTP

  Json body(Json::Array, 4);
  if (items == nullptr) {
    // first call, items is still a nullptr
    body("exhausted", Json(true))
        ("error", Json(false));
  }
  else {
    body("pos", Json(static_cast<double>(pos)))
      ("items", items->toJson(_engine->getQuery()->trx()))
      ("exhausted", Json(false))
      ("error", Json(false));
  }

  std::string bodyString(body.toString());

  std::unique_ptr<ClusterCommResult> res;
  res.reset(sendRequest(rest::HttpRequest::HTTP_REQUEST_PUT,
                        "/_api/aql/initializeCursor/",
                        bodyString));
  throwExceptionAfterBadSyncRequest(res.get(), false);

  // If we get here, then res->result is the response which will be
  // a serialized AqlItemBlock:
  StringBuffer const& responseBodyBuf(res->result->getBody());
  Json responseBodyJson(TRI_UNKNOWN_MEM_ZONE,
                        TRI_JsonString(TRI_UNKNOWN_MEM_ZONE, 
                                       responseBodyBuf.begin()));
  return JsonHelper::getNumericValue<int>
              (responseBodyJson.json(), "code", TRI_ERROR_INTERNAL);
  LEAVE_BLOCK
}

////////////////////////////////////////////////////////////////////////////////
/// @brief shutdown, will be called exactly once for the whole query
////////////////////////////////////////////////////////////////////////////////

int RemoteBlock::shutdown (int errorCode) {
  ENTER_BLOCK
  // For every call we simply forward via HTTP

  std::unique_ptr<ClusterCommResult> res;
  res.reset(sendRequest(rest::HttpRequest::HTTP_REQUEST_PUT,
                        "/_api/aql/shutdown/",
                        string("{\"code\":" + std::to_string(errorCode) + "}")));
  if (throwExceptionAfterBadSyncRequest(res.get(), true)) {
    // artificially ignore error in case query was not found during shutdown
    return TRI_ERROR_NO_ERROR;
  }

  StringBuffer const& responseBodyBuf(res->result->getBody());
  Json responseBodyJson(TRI_UNKNOWN_MEM_ZONE,
                        TRI_JsonString(TRI_UNKNOWN_MEM_ZONE, 
                                       responseBodyBuf.begin()));

  // read "warnings" attribute if present and add it our query
  if (responseBodyJson.isArray()) {
    auto warnings = responseBodyJson.get("warnings");
    if (warnings.isList()) {
      auto query = _engine->getQuery();
      for (size_t i = 0; i < warnings.size(); ++i) {
        auto warning = warnings.at(i);
        if (warning.isArray()) {
          auto code = warning.get("code");
          auto message = warning.get("message");
          if (code.isNumber() && message.isString()) {
            query->registerWarning(static_cast<int>(code.json()->_value._number),
                                   message.json()->_value._string.data);
          }
        }
      }
    }
  }

  return JsonHelper::getNumericValue<int>
              (responseBodyJson.json(), "code", TRI_ERROR_INTERNAL);
  LEAVE_BLOCK
}

////////////////////////////////////////////////////////////////////////////////
/// @brief getSome
////////////////////////////////////////////////////////////////////////////////

AqlItemBlock* RemoteBlock::getSome (size_t atLeast,
                                    size_t atMost) {
  ENTER_BLOCK
  // For every call we simply forward via HTTP

  Json body(Json::Array, 2);
  body("atLeast", Json(static_cast<double>(atLeast)))
      ("atMost", Json(static_cast<double>(atMost)));
  std::string bodyString(body.toString());

  std::unique_ptr<ClusterCommResult> res;
  res.reset(sendRequest(rest::HttpRequest::HTTP_REQUEST_PUT,
                        "/_api/aql/getSome/",
                        bodyString));
  throwExceptionAfterBadSyncRequest(res.get(), false);

  // If we get here, then res->result is the response which will be
  // a serialized AqlItemBlock:
  StringBuffer const& responseBodyBuf(res->result->getBody());
  Json responseBodyJson(TRI_UNKNOWN_MEM_ZONE,
                        TRI_JsonString(TRI_UNKNOWN_MEM_ZONE, 
                                       responseBodyBuf.begin()));

  ExecutionStats newStats(responseBodyJson.get("stats"));
  
  _engine->_stats.addDelta(_deltaStats, newStats);
  _deltaStats = newStats;

  if (JsonHelper::getBooleanValue(responseBodyJson.json(), "exhausted", true)) {
    return nullptr;
  }
    
  auto items = new triagens::aql::AqlItemBlock(responseBodyJson);

  return items;
  LEAVE_BLOCK
}

////////////////////////////////////////////////////////////////////////////////
/// @brief skipSome
////////////////////////////////////////////////////////////////////////////////

size_t RemoteBlock::skipSome (size_t atLeast, size_t atMost) {
  ENTER_BLOCK
  // For every call we simply forward via HTTP

  Json body(Json::Array, 2);
  body("atLeast", Json(static_cast<double>(atLeast)))
      ("atMost", Json(static_cast<double>(atMost)));
  std::string bodyString(body.toString());

  std::unique_ptr<ClusterCommResult> res;
  res.reset(sendRequest(rest::HttpRequest::HTTP_REQUEST_PUT,
                        "/_api/aql/skipSome/",
                        bodyString));
  throwExceptionAfterBadSyncRequest(res.get(), false);

  // If we get here, then res->result is the response which will be
  // a serialized AqlItemBlock:
  StringBuffer const& responseBodyBuf(res->result->getBody());
  Json responseBodyJson(TRI_UNKNOWN_MEM_ZONE,
                        TRI_JsonString(TRI_UNKNOWN_MEM_ZONE, 
                                       responseBodyBuf.begin()));
  if (JsonHelper::getBooleanValue(responseBodyJson.json(), "error", true)) {
    THROW_ARANGO_EXCEPTION(TRI_ERROR_CLUSTER_AQL_COMMUNICATION);
  }
  size_t skipped = JsonHelper::getNumericValue<size_t>(responseBodyJson.json(),
                                                       "skipped", 0);
  return skipped;
  LEAVE_BLOCK
}

////////////////////////////////////////////////////////////////////////////////
/// @brief hasMore
////////////////////////////////////////////////////////////////////////////////

bool RemoteBlock::hasMore () {
  ENTER_BLOCK
  // For every call we simply forward via HTTP
  std::unique_ptr<ClusterCommResult> res;
  res.reset(sendRequest(rest::HttpRequest::HTTP_REQUEST_GET,
                        "/_api/aql/hasMore/",
                        string()));
  throwExceptionAfterBadSyncRequest(res.get(), false);

  // If we get here, then res->result is the response which will be
  // a serialized AqlItemBlock:
  StringBuffer const& responseBodyBuf(res->result->getBody());
  Json responseBodyJson(TRI_UNKNOWN_MEM_ZONE,
                        TRI_JsonString(TRI_UNKNOWN_MEM_ZONE, 
                                       responseBodyBuf.begin()));
  if (JsonHelper::getBooleanValue(responseBodyJson.json(), "error", true)) {
    THROW_ARANGO_EXCEPTION(TRI_ERROR_CLUSTER_AQL_COMMUNICATION);
  }
  return JsonHelper::getBooleanValue(responseBodyJson.json(), "hasMore", true);
  LEAVE_BLOCK
}

////////////////////////////////////////////////////////////////////////////////
/// @brief count
////////////////////////////////////////////////////////////////////////////////

int64_t RemoteBlock::count () const {
  ENTER_BLOCK
  // For every call we simply forward via HTTP
  std::unique_ptr<ClusterCommResult> res;
  res.reset(sendRequest(rest::HttpRequest::HTTP_REQUEST_GET,
                        "/_api/aql/count/",
                        string()));
  throwExceptionAfterBadSyncRequest(res.get(), false);

  // If we get here, then res->result is the response which will be
  // a serialized AqlItemBlock:
  StringBuffer const& responseBodyBuf(res->result->getBody());
  Json responseBodyJson(TRI_UNKNOWN_MEM_ZONE,
                        TRI_JsonString(TRI_UNKNOWN_MEM_ZONE, 
                                       responseBodyBuf.begin()));
  if (JsonHelper::getBooleanValue(responseBodyJson.json(), "error", true)) {
    THROW_ARANGO_EXCEPTION(TRI_ERROR_CLUSTER_AQL_COMMUNICATION);
  }
  return JsonHelper::getNumericValue<int64_t>
               (responseBodyJson.json(), "count", 0);
  LEAVE_BLOCK
}

////////////////////////////////////////////////////////////////////////////////
/// @brief remaining
////////////////////////////////////////////////////////////////////////////////

int64_t RemoteBlock::remaining () {
  ENTER_BLOCK
  // For every call we simply forward via HTTP
  std::unique_ptr<ClusterCommResult> res;
  res.reset(sendRequest(rest::HttpRequest::HTTP_REQUEST_GET,
                        "/_api/aql/remaining/",
                        string()));
  throwExceptionAfterBadSyncRequest(res.get(), false);

  // If we get here, then res->result is the response which will be
  // a serialized AqlItemBlock:
  StringBuffer const& responseBodyBuf(res->result->getBody());
  Json responseBodyJson(TRI_UNKNOWN_MEM_ZONE,
                        TRI_JsonString(TRI_UNKNOWN_MEM_ZONE, 
                                       responseBodyBuf.begin()));
  if (JsonHelper::getBooleanValue(responseBodyJson.json(), "error", true)) {
    THROW_ARANGO_EXCEPTION(TRI_ERROR_CLUSTER_AQL_COMMUNICATION);
  }
  return JsonHelper::getNumericValue<int64_t>
               (responseBodyJson.json(), "remaining", 0);
  LEAVE_BLOCK
}

// Local Variables:
// mode: outline-minor
// outline-regexp: "^\\(/// @brief\\|/// {@inheritDoc}\\|/// @addtogroup\\|// --SECTION--\\|/// @\\}\\)"
// End:<|MERGE_RESOLUTION|>--- conflicted
+++ resolved
@@ -94,12 +94,8 @@
     delete (*it);
   }
   groupBlocks.clear();
-<<<<<<< HEAD
-  groupValues[0].erase();   // FIXMEFIXME warum nur 0???
-=======
   groupValues[0].erase();   // only need to erase [0], because we have
                             // only copies of references anyway
->>>>>>> c81c5891
 }
 
 void AggregatorGroup::addValues (AqlItemBlock const* src,
@@ -1197,14 +1193,9 @@
     // try again!
 
     if (_buffer.empty()) {
-<<<<<<< HEAD
-      if (! ExecutionBlock::getBlock(DefaultBatchSize, DefaultBatchSize) 
-          || (! initRanges())) {
-=======
       size_t toFetch = (std::min)(DefaultBatchSize, atMost);
       if (! ExecutionBlock::getBlock(toFetch, toFetch) 
-          || (! initIndex())) {
->>>>>>> c81c5891
+          || (! initRanges())) {
         _done = true;
         return nullptr;
       }
@@ -1309,14 +1300,9 @@
 
   while (skipped < atLeast) {
     if (_buffer.empty()) {
-<<<<<<< HEAD
-      if (! ExecutionBlock::getBlock(DefaultBatchSize, DefaultBatchSize) 
-          || (! initRanges())) {
-=======
       size_t toFetch = (std::min)(DefaultBatchSize, atMost);
       if (! ExecutionBlock::getBlock(toFetch, toFetch) 
-          || (! initIndex())) {
->>>>>>> c81c5891
+          || (! initRanges())) {
         _done = true;
         return skipped;
       }
@@ -1488,7 +1474,6 @@
       }
     }
   };
-<<<<<<< HEAD
   
   for (size_t i = 0; i < ranges.size(); i++) {
     setupSearchValue(i);  
@@ -1508,25 +1493,6 @@
       TRI_DestroyVectorPointer(&list);
       throw;
     }
-=======
- 
-  setupSearchValue();  
-  TRI_vector_pointer_t list = TRI_LookupHashIndex(idx, &searchValue);
-  destroySearchValue();
-  
-  size_t const n = TRI_LengthVectorPointer(&list);
-  try {
-    for (size_t i = 0; i < n; ++i) {
-      _documents.emplace_back(* (static_cast<TRI_doc_mptr_t*>(TRI_AtVectorPointer(&list, i))));
-    }
-  
-    _engine->_stats.scannedIndex += static_cast<int64_t>(n);
-    TRI_DestroyVectorPointer(&list);
-  }
-  catch (...) {
-    TRI_DestroyVectorPointer(&list);
-    throw;
->>>>>>> c81c5891
   }
   LEAVE_BLOCK;
 }
