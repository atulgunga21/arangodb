////////////////////////////////////////////////////////////////////////////////
/// DISCLAIMER
///
/// Copyright 2014-2016 ArangoDB GmbH, Cologne, Germany
/// Copyright 2004-2014 triAGENS GmbH, Cologne, Germany
///
/// Licensed under the Apache License, Version 2.0 (the "License");
/// you may not use this file except in compliance with the License.
/// You may obtain a copy of the License at
///
///     http://www.apache.org/licenses/LICENSE-2.0
///
/// Unless required by applicable law or agreed to in writing, software
/// distributed under the License is distributed on an "AS IS" BASIS,
/// WITHOUT WARRANTIES OR CONDITIONS OF ANY KIND, either express or implied.
/// See the License for the specific language governing permissions and
/// limitations under the License.
///
/// Copyright holder is ArangoDB GmbH, Cologne, Germany
///
/// @author Michael Hackstein
////////////////////////////////////////////////////////////////////////////////

#include "ShortestPathBlock.h"
#include "Aql/ExecutionEngine.h"
#include "Aql/ExecutionPlan.h"
#include "Cluster/ClusterComm.h"
#ifdef USE_ENTERPRISE
#include "Enterprise/Cluster/SmartGraphPathFinder.h"
#endif
#include "Indexes/IndexElement.h"
#include "Utils/AqlTransaction.h"
#include "Utils/OperationCursor.h"
#include "Utils/Transaction.h"
#include "VocBase/EdgeCollectionInfo.h"
#include "VocBase/LogicalCollection.h"
#include "VocBase/ManagedDocumentResult.h"
#include "VocBase/ticks.h"

#include <velocypack/Iterator.h>
#include <velocypack/velocypack-aliases.h>

////////////////////////////////////////////////////////////////////////////////
/// @brief typedef the template instantiation of the PathFinder
////////////////////////////////////////////////////////////////////////////////

typedef arangodb::basics::DynamicDistanceFinder<
    VPackSlice, VPackSlice, double, arangodb::traverser::ShortestPath>
    ArangoDBPathFinder;

typedef arangodb::basics::ConstDistanceFinder<
    VPackSlice, VPackSlice, arangodb::basics::VelocyPackHelper::VPackStringHash,
    arangodb::basics::VelocyPackHelper::VPackStringEqual,
    arangodb::traverser::ShortestPath>
    ArangoDBConstDistancePathFinder;

#ifdef USE_ENTERPRISE
using SmartGraphConstDistanceFinder = arangodb::traverser::SmartGraphConstDistanceFinder;
#endif

using namespace arangodb::aql;

////////////////////////////////////////////////////////////////////////////////
/// @brief Local class to expand edges.
///        Will be handed over to the path finder
////////////////////////////////////////////////////////////////////////////////

namespace arangodb {
namespace aql {
struct ConstDistanceExpanderLocal {
 private:
  /// @brief reference to the Block
  ShortestPathBlock const* _block; 

  /// @brief Defines if this expander follows the edges in reverse
  bool _isReverse;

  /// @brief Local cursor vector
  std::vector<IndexLookupResult> _cursor;

 public:
  ConstDistanceExpanderLocal(ShortestPathBlock const* block,
                             bool isReverse)
      : _block(block), _isReverse(isReverse) {}

  void operator()(VPackSlice const& v, std::vector<VPackSlice>& resEdges,
                  std::vector<VPackSlice>& neighbors) {
    ManagedDocumentResult* mmdr = _block->_mmdr.get();
    std::unique_ptr<arangodb::OperationCursor> edgeCursor;
    for (auto const& edgeCollection : _block->_collectionInfos) {
      TRI_ASSERT(edgeCollection != nullptr);
      if (_isReverse) {
        edgeCursor = edgeCollection->getReverseEdges(v, mmdr);
      } else {
        edgeCursor = edgeCollection->getEdges(v, mmdr);
      }
    
      // Clear the local cursor before using the
      // next edge cursor.
      // While iterating over the edge cursor, _cursor
      // has to stay intact.
      _cursor.clear();
      LogicalCollection* collection = edgeCursor->collection();
      while (edgeCursor->hasMore()) {
        edgeCursor->getMoreMptr(_cursor, UINT64_MAX);
        for (auto const& element : _cursor) {
          TRI_voc_rid_t revisionId = element.revisionId();
          if (collection->readRevision(_block->transaction(), *mmdr, revisionId)) {
            VPackSlice edge(mmdr->vpack());
            VPackSlice from =
                arangodb::Transaction::extractFromFromDocument(edge);
            if (from == v) {
              VPackSlice to = arangodb::Transaction::extractToFromDocument(edge);
              if (to != v) {
                resEdges.emplace_back(edge);
                neighbors.emplace_back(to);
              }
            } else {
              resEdges.emplace_back(edge);
              neighbors.emplace_back(from);
            }
          }
        }
      }
    }
  }
};

////////////////////////////////////////////////////////////////////////////////
/// @brief Cluster class to expand edges.
///        Will be handed over to the path finder
////////////////////////////////////////////////////////////////////////////////

struct ConstDistanceExpanderCluster {
 private:

  /// @brief reference to the Block
  ShortestPathBlock* _block; 

  /// @brief Defines if this expander follows the edges in reverse
  bool _isReverse;

 public:
  ConstDistanceExpanderCluster(ShortestPathBlock* block, bool isReverse)
      : _block(block), _isReverse(isReverse) {}

  void operator()(VPackSlice const& v, std::vector<VPackSlice>& resEdges,
                  std::vector<VPackSlice>& neighbors) {
    int res = TRI_ERROR_NO_ERROR;
    for (auto const& edgeCollection : _block->_collectionInfos) {
      VPackBuilder result;
      TRI_ASSERT(edgeCollection != nullptr);
      if (_isReverse) {
        res = edgeCollection->getReverseEdgesCoordinator(v, result);
      } else {
        res = edgeCollection->getEdgesCoordinator(v, result);
      }

      if (res != TRI_ERROR_NO_ERROR) {
        THROW_ARANGO_EXCEPTION(res);
      }

      VPackSlice edges = result.slice().get("edges");
      for (auto const& edge : VPackArrayIterator(edges)) {
        VPackSlice from = arangodb::Transaction::extractFromFromDocument(edge);
        if (from == v) {
          VPackSlice to = arangodb::Transaction::extractToFromDocument(edge);
          if (to != v) {
            resEdges.emplace_back(edge);
            neighbors.emplace_back(to);
          }
        } else {
          resEdges.emplace_back(edge);
          neighbors.emplace_back(from);
        }
      }
      // Make sure the data Slices are pointing to is not running out of scope.
      // This is not thread-safe!
      _block->_coordinatorCache.emplace_back(result.steal());
    }
  }
};

////////////////////////////////////////////////////////////////////////////////
/// @brief Expander for weighted edges
////////////////////////////////////////////////////////////////////////////////

struct EdgeWeightExpanderLocal {

 private:

  /// @brief reference to the Block
  ShortestPathBlock const* _block; 

  /// @brief Defines if this expander follows the edges in reverse
  bool _reverse;

 public:
  EdgeWeightExpanderLocal(
      ShortestPathBlock const* block, bool reverse)
      : _block(block), _reverse(reverse) {}

  void inserter(std::unordered_map<VPackSlice, size_t>& candidates,
                std::vector<ArangoDBPathFinder::Step*>& result,
                VPackSlice const& s, VPackSlice const& t, double currentWeight,
                VPackSlice edge) {
    auto cand = candidates.find(t);
    if (cand == candidates.end()) {
      // Add weight
      auto step = std::make_unique<ArangoDBPathFinder::Step>(
          t, s, currentWeight, edge);
      result.emplace_back(step.release());
      candidates.emplace(t, result.size() - 1);
    } else {
      // Compare weight
      auto old = result[cand->second];
      auto oldWeight = old->weight();
      if (currentWeight < oldWeight) {
        old->setWeight(currentWeight);
        old->_predecessor = s;
        old->_edge = edge;
      }
    }
  }

  void operator()(VPackSlice const& source,
                  std::vector<ArangoDBPathFinder::Step*>& result) {
    ManagedDocumentResult* mmdr = _block->_mmdr.get();
    std::vector<IndexLookupResult> cursor;
    std::unique_ptr<arangodb::OperationCursor> edgeCursor;
    std::unordered_map<VPackSlice, size_t> candidates;
    for (auto const& edgeCollection : _block->_collectionInfos) {
      TRI_ASSERT(edgeCollection != nullptr);
      if (_reverse) {
        edgeCursor = edgeCollection->getReverseEdges(source, mmdr);
      } else {
        edgeCursor = edgeCollection->getEdges(source, mmdr);
      }
      
      candidates.clear();

      // Clear the local cursor before using the
      // next edge cursor.
      // While iterating over the edge cursor, _cursor
      // has to stay intact.
      cursor.clear();
      LogicalCollection* collection = edgeCursor->collection();
      while (edgeCursor->hasMore()) {
        edgeCursor->getMoreMptr(cursor, UINT64_MAX);
        for (auto const& element : cursor) {
          TRI_voc_rid_t revisionId = element.revisionId();
          if (collection->readRevision(_block->transaction(), *mmdr, revisionId)) {
            VPackSlice edge(mmdr->vpack());
            VPackSlice from =
                arangodb::Transaction::extractFromFromDocument(edge);
            VPackSlice to = arangodb::Transaction::extractToFromDocument(edge);
            double currentWeight = edgeCollection->weightEdge(edge);
            if (from == source) {
              inserter(candidates, result, from, to, currentWeight, edge);
            } else {
              inserter(candidates, result, to, from, currentWeight, edge);
            }
          }
        }
      }
    }
  }
};

////////////////////////////////////////////////////////////////////////////////
/// @brief Expander for weighted edges
////////////////////////////////////////////////////////////////////////////////

struct EdgeWeightExpanderCluster {

 private:

  /// @brief reference to the Block
  ShortestPathBlock* _block;

  /// @brief Defines if this expander follows the edges in reverse
  bool _reverse;

 public:
  EdgeWeightExpanderCluster(ShortestPathBlock* block, bool reverse)
      : _block(block), _reverse(reverse) {}

  void operator()(VPackSlice const& source,
                  std::vector<ArangoDBPathFinder::Step*>& result) {
    int res = TRI_ERROR_NO_ERROR;
    std::unordered_map<VPackSlice, size_t> candidates;

    for (auto const& edgeCollection : _block->_collectionInfos) {
      TRI_ASSERT(edgeCollection != nullptr);
      VPackBuilder edgesBuilder;
      if (_reverse) {
        res = edgeCollection->getReverseEdgesCoordinator(source, edgesBuilder);
      } else {
        res = edgeCollection->getEdgesCoordinator(source, edgesBuilder);
      }

      if (res != TRI_ERROR_NO_ERROR) {
        THROW_ARANGO_EXCEPTION(res);
      }

      candidates.clear();

      auto inserter = [&](VPackSlice const& s, VPackSlice const& t,
                          double currentWeight, VPackSlice const& edge) {
        auto cand = candidates.find(t);
        if (cand == candidates.end()) {
          // Add weight
          auto step = std::make_unique<ArangoDBPathFinder::Step>(
              t, s, currentWeight, edge);
          result.emplace_back(step.release());
          candidates.emplace(t, result.size() - 1);
        } else {
          // Compare weight
          auto old = result[cand->second];
          auto oldWeight = old->weight();
          if (currentWeight < oldWeight) {
            old->setWeight(currentWeight);
            old->_predecessor = s;
            old->_edge = edge;
          }
        }
      };

      VPackSlice edges = edgesBuilder.slice().get("edges");
      for (auto const& edge : VPackArrayIterator(edges)) {
        VPackSlice from = arangodb::Transaction::extractFromFromDocument(edge);
        VPackSlice to = arangodb::Transaction::extractToFromDocument(edge);
        double currentWeight = edgeCollection->weightEdge(edge);
        if (from == source) {
          inserter(from, to, currentWeight, edge);
        } else {
          inserter(to, from, currentWeight, edge);
        }
      }
      _block->_coordinatorCache.emplace_back(edgesBuilder.steal());
    }
  }
};
}
}

ShortestPathBlock::ShortestPathBlock(ExecutionEngine* engine,
                                     ShortestPathNode const* ep)
    : ExecutionBlock(engine, ep),
      _vertexVar(nullptr),
      _vertexReg(ExecutionNode::MaxRegisterId),
      _edgeVar(nullptr),
<<<<<<< HEAD
      _opts(ep->options()),
=======
      _edgeReg(ExecutionNode::MaxRegisterId),
      _opts(_trx),
>>>>>>> ebee9b67
      _posInPath(0),
      _pathLength(0),
      _path(nullptr),
      _startReg(ExecutionNode::MaxRegisterId),
      _useStartRegister(false),
      _targetReg(ExecutionNode::MaxRegisterId),
      _useTargetRegister(false),
      _usedConstant(false) {
  _mmdr.reset(new ManagedDocumentResult(_trx));

  size_t count = ep->_edgeColls.size();
  TRI_ASSERT(ep->_directions.size());
  _collectionInfos.reserve(count);

  for (size_t j = 0; j < count; ++j) {
    auto info = std::make_unique<arangodb::traverser::EdgeCollectionInfo>(
        _trx, ep->_edgeColls[j]->getName(), ep->_directions[j],
        _opts->weightAttribute(), _opts->defaultWeight());
    _collectionInfos.emplace_back(info.get());
    info.release();
  }

  if (!ep->usesStartInVariable()) {
    _startVertexId = ep->getStartVertex();
  } else {
    auto it = ep->getRegisterPlan()->varInfo.find(ep->startInVariable()->id);
    TRI_ASSERT(it != ep->getRegisterPlan()->varInfo.end());
    _startReg = it->second.registerId;
    _useStartRegister = true;
  }

  if (!ep->usesTargetInVariable()) {
    _targetVertexId = ep->getTargetVertex();
  } else {
    auto it = ep->getRegisterPlan()->varInfo.find(ep->targetInVariable()->id);
    TRI_ASSERT(it != ep->getRegisterPlan()->varInfo.end());
    _targetReg = it->second.registerId;
    _useTargetRegister = true;
  }

  if (ep->usesVertexOutVariable()) {
    _vertexVar = ep->vertexOutVariable();
  }

  if (ep->usesEdgeOutVariable()) {
    _edgeVar = ep->edgeOutVariable();
  }
  _path = std::make_unique<arangodb::traverser::ShortestPath>();

  if (arangodb::ServerState::instance()->isCoordinator()) {
    _engines = ep->engines();

    if (_opts->usesWeight()) {
      _finder.reset(new ArangoDBPathFinder(
          EdgeWeightExpanderCluster(this, false),
          EdgeWeightExpanderCluster(this, true), true));
    } else {
#ifdef USE_ENTERPRISE
      if (ep->isSmart()) {
        _finder.reset(new SmartGraphConstDistanceFinder(
            _opts, _engines, engine->getQuery()->trx()->resolver()));
      } else {
#endif
        _finder.reset(new ArangoDBConstDistancePathFinder(
            ConstDistanceExpanderCluster(this, false),
            ConstDistanceExpanderCluster(this, true)));
#ifdef USE_ENTERPRISE
    }
#endif
    }
  } else {
    if (_opts->usesWeight()) {
      _finder.reset(new ArangoDBPathFinder(
          EdgeWeightExpanderLocal(this, false),
          EdgeWeightExpanderLocal(this, true), true));
    } else {
      _finder.reset(new ArangoDBConstDistancePathFinder(
          ConstDistanceExpanderLocal(this, false),
          ConstDistanceExpanderLocal(this, true)));
    }
  }
}

ShortestPathBlock::~ShortestPathBlock() {
  for (auto& it : _collectionInfos) {
    delete it;
  }
}

int ShortestPathBlock::initialize() {
  DEBUG_BEGIN_BLOCK();
  int res = ExecutionBlock::initialize();
  auto varInfo = getPlanNode()->getRegisterPlan()->varInfo;

  if (usesVertexOutput()) {
    TRI_ASSERT(_vertexVar != nullptr);
    auto it = varInfo.find(_vertexVar->id);
    TRI_ASSERT(it != varInfo.end());
    TRI_ASSERT(it->second.registerId < ExecutionNode::MaxRegisterId);
    _vertexReg = it->second.registerId;
  }
  if (usesEdgeOutput()) {
    TRI_ASSERT(_edgeVar != nullptr);
    auto it = varInfo.find(_edgeVar->id);
    TRI_ASSERT(it != varInfo.end());
    TRI_ASSERT(it->second.registerId < ExecutionNode::MaxRegisterId);
    _edgeReg = it->second.registerId;
  }

  return res;

  // cppcheck-suppress style
  DEBUG_END_BLOCK();
}

int ShortestPathBlock::initializeCursor(AqlItemBlock* items, size_t pos) {
  _posInPath = 0;
  _pathLength = 0;
  _usedConstant = false;
  return ExecutionBlock::initializeCursor(items, pos);
}

/// @brief shutdown: Inform all traverser Engines to destroy themselves
int ShortestPathBlock::shutdown(int errorCode) {
  DEBUG_BEGIN_BLOCK();
  // We have to clean up the engines in Coordinator Case.
  if (arangodb::ServerState::instance()->isCoordinator()) {
    auto cc = arangodb::ClusterComm::instance();
    std::string const url(
        "/_db/" + arangodb::basics::StringUtils::urlEncode(_trx->vocbase()->name()) +
        "/_internal/traverser/");
    for (auto const& it : *_engines) {
      arangodb::CoordTransactionID coordTransactionID = TRI_NewTickServer();
      std::unordered_map<std::string, std::string> headers;
      auto res = cc->syncRequest(
          "", coordTransactionID, "server:" + it.first, RequestType::DELETE_REQ,
          url + arangodb::basics::StringUtils::itoa(it.second), "", headers,
          30.0);
      if (res->status != CL_COMM_SENT) {
        // Note If there was an error on server side we do not have CL_COMM_SENT
        std::string message("Could not destruct all traversal engines");
        if (res->errorMessage.length() > 0) {
          message += std::string(" : ") + res->errorMessage;
        }
        LOG(ERR) << message;
      }
    }
  }

  return ExecutionBlock::shutdown(errorCode);

  // cppcheck-suppress style
  DEBUG_END_BLOCK();
}

bool ShortestPathBlock::nextPath(AqlItemBlock const* items) {
  if (_usedConstant) {
    // Both source and target are constant.
    // Just one path to compute
    return false;
  }
  _path->clear();
  if (!_useStartRegister && !_useTargetRegister) {
    // Both are constant, after this computation we are done
    _usedConstant = true;
  }
  startBuilder.clear();
  targetBuilder.clear();
  
  VPackSlice start;
  VPackSlice end;
  if (!_useStartRegister) {
    auto pos = _startVertexId.find('/');
    if (pos == std::string::npos) {
      _engine->getQuery()->registerWarning(TRI_ERROR_BAD_PARAMETER,
                                           "Invalid input for Shortest Path: "
                                           "Only id strings or objects with "
                                           "_id are allowed");
      return false;
    } else {
      startBuilder.add(VPackValue(_startVertexId));
      start = startBuilder.slice();
    }
  } else {
    AqlValue const& in = items->getValueReference(_pos, _startReg);
    if (in.isObject()) {
      try {
        startBuilder.add(VPackValue(_trx->extractIdString(in.slice())));
        start = startBuilder.slice();
      }
      catch (...) {
        // _id or _key not present... ignore this error and fall through
        // returning no path
        return false;
      }
    } else if (in.isString()) {
      start = in.slice();
    } else {
      _engine->getQuery()->registerWarning(
          TRI_ERROR_BAD_PARAMETER, "Invalid input for Shortest Path: Only "
                                       "id strings or objects with _id are "
                                       "allowed");
      return false;
    }

  }

  if (!_useTargetRegister) {
    auto pos = _targetVertexId.find('/');
    if (pos == std::string::npos) {
      _engine->getQuery()->registerWarning(
          TRI_ERROR_BAD_PARAMETER, "Invalid input for Shortest Path: "
                                       "Only id strings or objects with "
                                       "_id are allowed");
      return false;
    } else {
      targetBuilder.add(VPackValue(_targetVertexId));
      end = targetBuilder.slice();
    }
  } else {
    AqlValue const& in = items->getValueReference(_pos, _targetReg);
    if (in.isObject()) {
      try {
        targetBuilder.add(VPackValue(_trx->extractIdString(in.slice())));
        end = targetBuilder.slice();
      }
      catch (...) {
        // _id or _key not present... ignore this error and fall through
        // returning no path
        return false;
      }
    } else if (in.isString()) {
      end = in.slice();
    } else {
      _engine->getQuery()->registerWarning(
          TRI_ERROR_BAD_PARAMETER, "Invalid input for Shortest Path: Only "
                                       "id strings or objects with _id are "
                                       "allowed");
      return false;
    }
  }

  TRI_ASSERT(_finder != nullptr);
  // We do not need this data anymore. Result has been processed.
  // Save some memory.
  _coordinatorCache.clear();
  bool hasPath = _finder->shortestPath(start, end, *_path, [this]() { throwIfKilled(); });

  if (hasPath) {
    _posInPath = 0;
    _pathLength = _path->length();
  }

  return hasPath;
}

AqlItemBlock* ShortestPathBlock::getSome(size_t, size_t atMost) {
  DEBUG_BEGIN_BLOCK();
  traceGetSomeBegin();
  if (_done) {
    traceGetSomeEnd(nullptr);
    return nullptr;
  }

  if (_buffer.empty()) {
    size_t toFetch = (std::min)(DefaultBatchSize(), atMost);
    if (!ExecutionBlock::getBlock(toFetch, toFetch)) {
      _done = true;
      traceGetSomeEnd(nullptr);
      return nullptr;
    }
    _pos = 0;  // this is in the first block
  }

  // If we get here, we do have _buffer.front()
  AqlItemBlock* cur = _buffer.front();
  size_t const curRegs = cur->getNrRegs();

  // Collect the next path:
  if (_posInPath >= _pathLength) {
    if (!nextPath(cur)) {
      // This input does not have any path. maybe the next one has.
      // we can only return nullptr iff the buffer is empty.
      if (++_pos >= cur->size()) {
        _buffer.pop_front();  // does not throw
        delete cur;
        _pos = 0;
      }
      auto r = getSome(atMost, atMost);
      traceGetSomeEnd(r);
      return r;
    }
  }

  size_t available = _pathLength - _posInPath;
  size_t toSend = (std::min)(atMost, available);

  RegisterId nrRegs =
      getPlanNode()->getRegisterPlan()->nrRegs[getPlanNode()->getDepth()];
  std::unique_ptr<AqlItemBlock> res(requestBlock(toSend, nrRegs));
  // automatically freed if we throw
  TRI_ASSERT(curRegs <= res->getNrRegs());

  // only copy 1st row of registers inherited from previous frame(s)
  inheritRegisters(cur, res.get(), _pos);

  // TODO: lease builder?
  VPackBuilder resultBuilder;
  for (size_t j = 0; j < toSend; j++) {
    if (usesVertexOutput()) {
      resultBuilder.clear();
      _path->vertexToVelocyPack(_trx, _mmdr.get(), _posInPath, resultBuilder);
      res->setValue(j, _vertexReg, AqlValue(resultBuilder.slice()));
    }
    if (usesEdgeOutput()) {
      resultBuilder.clear();
      _path->edgeToVelocyPack(_trx, _mmdr.get(), _posInPath, resultBuilder);
      res->setValue(j, _edgeReg, AqlValue(resultBuilder.slice()));
    }
    if (j > 0) {
      // re-use already copied aqlvalues
      res->copyValuesFromFirstRow(j, static_cast<RegisterId>(curRegs));
    }
    ++_posInPath;
  }

  if (_posInPath >= _pathLength) {
    // Advance read position for next call
    if (++_pos >= cur->size()) {
      _buffer.pop_front();  // does not throw
      delete cur;
      _pos = 0;
    }
  }

  // Clear out registers no longer needed later:
  clearRegisters(res.get());
  traceGetSomeEnd(res.get());
  return res.release();

  // cppcheck-suppress style
  DEBUG_END_BLOCK();
}

size_t ShortestPathBlock::skipSome(size_t, size_t atMost) {
  return 0;
}
<|MERGE_RESOLUTION|>--- conflicted
+++ resolved
@@ -350,12 +350,8 @@
       _vertexVar(nullptr),
       _vertexReg(ExecutionNode::MaxRegisterId),
       _edgeVar(nullptr),
-<<<<<<< HEAD
       _opts(ep->options()),
-=======
       _edgeReg(ExecutionNode::MaxRegisterId),
-      _opts(_trx),
->>>>>>> ebee9b67
       _posInPath(0),
       _pathLength(0),
       _path(nullptr),
