--- conflicted
+++ resolved
@@ -2041,16 +2041,6 @@
   bool modified = false;
   std::vector<ExecutionNode*>&& nodes = plan->findEndNodes(true);
 
-<<<<<<< HEAD
-  for (auto const& n : nodes) {
-    if (n->getType() == EN::FILTER) { 
-      auto nn = static_cast<FilterNode*>(n);
-      auto invars = nn->getVariablesUsedHere();
-      TRI_ASSERT(invars.size() == 1);
-      ConditionFinder finder(plan, invars[0]);
-      nn->walk(&finder);
-    }
-=======
   std::unordered_map<size_t, ExecutionNode*> changes;
 
   auto cleanupChanges = [&] () -> void {
@@ -2062,15 +2052,16 @@
 
   try {
     for (auto const& n : nodes) {
-      auto nn = static_cast<FilterNode*>(n);
-      auto invars = nn->getVariablesUsedHere();
-      TRI_ASSERT(invars.size() == 1);
-      ConditionFinder finder(plan, invars[0], &changes);
-      nn->walk(&finder);
+      if (n->getType() == EN::FILTER) { 
+        auto nn = static_cast<FilterNode*>(n);
+        auto invars = nn->getVariablesUsedHere();
+        TRI_ASSERT(invars.size() == 1);
+        ConditionFinder finder(plan, invars[0], &changes);
+        nn->walk(&finder);
+      }
     }
 
     std::cout << "Candidates to replace " << changes.size() << std::endl;
->>>>>>> 17a45c8c
   }
   catch (...) {
     cleanupChanges();
