////////////////////////////////////////////////////////////////////////////////
/// @brief rules for the query optimizer
///
/// @file arangod/Aql/OptimizerRules.cpp
///
/// DISCLAIMER
///
/// Copyright 2010-2014 triagens GmbH, Cologne, Germany
///
/// Licensed under the Apache License, Version 2.0 (the "License");
/// you may not use this file except in compliance with the License.
/// You may obtain a copy of the License at
///
///     http://www.apache.org/licenses/LICENSE-2.0
///
/// Unless required by applicable law or agreed to in writing, software
/// distributed under the License is distributed on an "AS IS" BASIS,
/// WITHOUT WARRANTIES OR CONDITIONS OF ANY KIND, either express or implied.
/// See the License for the specific language governing permissions and
/// limitations under the License.
///
/// Copyright holder is triAGENS GmbH, Cologne, Germany
///
/// @author Max Neunhoeffer
/// @author Copyright 2014, triagens GmbH, Cologne, Germany
////////////////////////////////////////////////////////////////////////////////

#include "Aql/OptimizerRules.h"
#include "Aql/ExecutionNode.h"
#include "Aql/Indexes.h"
#include "Aql/Variable.h"

using namespace triagens::aql;
using Json = triagens::basics::Json;

// -----------------------------------------------------------------------------
// --SECTION--                                           rules for the optimizer
// -----------------------------------------------------------------------------

////////////////////////////////////////////////////////////////////////////////
/// @brief remove all unnecessary filters
/// this rule modifies the plan in place:
/// - filters that are always true are removed completely
/// - filters that are always false will be replaced by a NoResults node
////////////////////////////////////////////////////////////////////////////////

int triagens::aql::removeUnnecessaryFiltersRule (Optimizer* opt, 
                                                 ExecutionPlan* plan, 
                                                 Optimizer::PlanList& out,
                                                 bool& keep) {
  keep = true; // plan will always be kept
  std::unordered_set<ExecutionNode*> toUnlink;
  std::vector<ExecutionNode*> nodes = plan->findNodesOfType(triagens::aql::ExecutionNode::FILTER, true);
  
  for (auto n : nodes) {
    // filter nodes always have one input variable
    auto varsUsedHere = n->getVariablesUsedHere();
    TRI_ASSERT(varsUsedHere.size() == 1);

    // now check who introduced our variable
    auto variable = varsUsedHere[0];
    auto setter = plan->getVarSetBy(variable->id);

    if (setter == nullptr || 
        setter->getType() != triagens::aql::ExecutionNode::CALCULATION) {
      // filter variable was not introduced by a calculation. 
      continue;
    }

    // filter variable was introduced a CalculationNode. now check the expression
    auto s = static_cast<CalculationNode*>(setter);
    auto root = s->expression()->node();

    if (! root->isConstant()) {
      // filter expression can only be evaluated at runtime
      continue;
    }

    // filter expression is constant and thus cannot throw
    // we can now evaluate it safely
    TRI_ASSERT(! s->expression()->canThrow());

    if (root->toBoolean()) {
      // filter is always true
      // remove filter node and merge with following node
      toUnlink.insert(n);
    }
    else {
      // filter is always false
      // now insert a NoResults node below it
      auto noResults = new NoResultsNode(plan->nextId());
      plan->registerNode(noResults);
      plan->replaceNode(n, noResults);
    }
  }
  
  if (! toUnlink.empty()) {
    plan->unlinkNodes(toUnlink);
    plan->findVarUsage();
  }
  
  return TRI_ERROR_NO_ERROR;
}

////////////////////////////////////////////////////////////////////////////////
/// @brief move calculations up in the plan
/// this rule modifies the plan in place
/// it aims to move up calculations as far up in the plan as possible, to 
/// avoid redundant calculations in inner loops
////////////////////////////////////////////////////////////////////////////////

int triagens::aql::moveCalculationsUpRule (Optimizer* opt, 
                                           ExecutionPlan* plan, 
                                           Optimizer::PlanList& out,
                                           bool& keep) {
  keep = true; // plan will always be kept
  std::vector<ExecutionNode*> nodes = plan->findNodesOfType(triagens::aql::ExecutionNode::CALCULATION, true);
  bool modified = false;
  
  for (auto n : nodes) {
    auto nn = static_cast<CalculationNode*>(n);
    if (nn->expression()->canThrow()) {
      // we will only move expressions up that cannot throw
      continue;
    }

    auto neededVars = n->getVariablesUsedHere();
    // sort the list of variables that the expression needs as its input
    // (sorting is needed for intersection later)
    std::sort(neededVars.begin(), neededVars.end(), &Variable::Comparator);

    std::vector<ExecutionNode*> stack;
    for (auto dep : n->getDependencies()) {
      stack.push_back(dep);
    }

    while (! stack.empty()) {
      auto current = stack.back();
      stack.pop_back();

      bool found = false;

      auto&& varsSet = current->getVariablesSetHere();
      for (auto v : varsSet) {
        for (auto it = neededVars.begin(); it != neededVars.end(); ++it) {
          if ((*it)->id == v->id) {
            // shared variable, cannot move up any more
            found = true;
            break;
          }
        }
      }

      if (found) {
        // done with optimizing this calculation node
        break;
      }
        
      auto deps = current->getDependencies();
      if (deps.size() != 1) {
        // node either has no or more than one dependency. we don't know what to do and must abort
        // note: this will also handle Singleton nodes
        break;
      }
      
      for (auto dep : deps) {
        stack.push_back(dep);
      }

      // first, unlink the calculation from the plan
      plan->unlinkNode(n);
      // and re-insert into before the current node
      plan->insertDependency(current, n);
      modified = true;
    }

  }
  
  if (modified) {
    plan->findVarUsage();
  }
  
  return TRI_ERROR_NO_ERROR;
}

////////////////////////////////////////////////////////////////////////////////
/// @brief move filters up in the plan
/// this rule modifies the plan in place
/// filters are moved as far up in the plan as possible to make result sets
/// as small as possible as early as possible
/// filters are not pushed beyond limits
////////////////////////////////////////////////////////////////////////////////

int triagens::aql::moveFiltersUpRule (Optimizer* opt, 
                                      ExecutionPlan* plan, 
                                      Optimizer::PlanList& out,
                                      bool& keep) {
  keep = true; // plan will always be kept
  std::vector<ExecutionNode*> nodes = plan->findNodesOfType(triagens::aql::ExecutionNode::FILTER, true);
  bool modified = false;
  
  for (auto n : nodes) {
    auto neededVars = n->getVariablesUsedHere();
    TRI_ASSERT(neededVars.size() == 1);

    std::vector<ExecutionNode*> stack;
    for (auto dep : n->getDependencies()) {
      stack.push_back(dep);
    }

    while (! stack.empty()) {
      auto current = stack.back();
      stack.pop_back();

      if (current->getType() == triagens::aql::ExecutionNode::LIMIT) {
        // cannot push a filter beyond a LIMIT node
        break;
      }

      bool found = false;

      auto&& varsSet = current->getVariablesSetHere();
      for (auto v : varsSet) {
        for (auto it = neededVars.begin(); it != neededVars.end(); ++it) {
          if ((*it)->id == v->id) {
            // shared variable, cannot move up any more
            found = true;
            break;
          }
        }
      }

      if (found) {
        // done with optimizing this calculation node
        break;
      }
        
      auto deps = current->getDependencies();
      if (deps.size() != 1) {
        // node either has no or more than one dependency. we don't know what to do and must abort
        // note: this will also handle Singleton nodes
        break;
      }
      
      for (auto dep : deps) {
        stack.push_back(dep);
      }

      // first, unlink the filter from the plan
      plan->unlinkNode(n);
      // and re-insert into before the current node
      plan->insertDependency(current, n);
      modified = true;
    }

  }
  
  if (modified) {
    plan->findVarUsage();
  }
  
  return TRI_ERROR_NO_ERROR;
}

////////////////////////////////////////////////////////////////////////////////
/// @brief remove CalculationNode(s) that are never needed
/// this modifies an existing plan in place
////////////////////////////////////////////////////////////////////////////////

int triagens::aql::removeUnnecessaryCalculationsRule (Optimizer* opt, 
                                                      ExecutionPlan* plan, 
                                                      Optimizer::PlanList& out, 
                                                      bool& keep) {
  keep = true;
  std::vector<ExecutionNode*> nodes
    = plan->findNodesOfType(triagens::aql::ExecutionNode::CALCULATION, true);
  std::unordered_set<ExecutionNode*> toUnlink;
  for (auto n : nodes) {
    auto nn = static_cast<CalculationNode*>(n);

    if (nn->expression()->canThrow()) {
      // If this node can throw, we must not optimize it away!
      continue;
    }

    auto outvar = n->getVariablesSetHere();
    TRI_ASSERT(outvar.size() == 1);
    auto varsUsedLater = n->getVarsUsedLater();

    if (varsUsedLater.find(outvar[0]) == varsUsedLater.end()) {
      // The variable whose value is calculated here is not used at
      // all further down the pipeline! We remove the whole
      // calculation node, 
      toUnlink.insert(n);
    }
  }

  if (! toUnlink.empty()) {
    plan->unlinkNodes(toUnlink);
    plan->findVarUsage();
  }

  return TRI_ERROR_NO_ERROR;
}

////////////////////////////////////////////////////////////////////////////////
/// @brief prefer IndexRange nodes over EnumerateCollection nodes
////////////////////////////////////////////////////////////////////////////////

class FilterToEnumCollFinder : public WalkerWorker<ExecutionNode> {
  RangesInfo* _ranges; 
  ExecutionPlan* _plan;
  Variable const* _var;
  Optimizer::PlanList _out;
  bool _canThrow; 
  
  //EnumerateCollectionNode const* _enumColl;

  public:
<<<<<<< HEAD
    FilterToEnumCollFinder (ExecutionPlan* plan, Variable const * var, Optimizer::PlanList& out) 
      : _plan(plan), _var(var), _out(out), _canThrow(false){
=======

    CalculationNodeFinder (ExecutionPlan* plan, Variable const * var, Optimizer::PlanList& out) 
      : _plan(plan), _var(var), _out(out), _prev(nullptr){
>>>>>>> 90aed7a6
        _ranges = new RangesInfo();
    };

    void before (ExecutionNode* en) {

      _canThrow = (_canThrow || en->canThrow()); // can any node walked over throw?

      if (en->getType() == triagens::aql::ExecutionNode::CALCULATION) {
        auto outvar = en->getVariablesSetHere();
        TRI_ASSERT(outvar.size() == 1);
        if(outvar[0]->id == _var->id){
          auto node = static_cast<CalculationNode*>(en);
          std::string attr;
          std::string enumCollVar;
          buildRangeInfo(node->expression()->node(), enumCollVar, attr);
        }
      }
      else if (en->getType() == triagens::aql::ExecutionNode::ENUMERATE_COLLECTION) {
        auto node = static_cast<EnumerateCollectionNode*>(en);
        auto var = node->getVariablesSetHere()[0];  // should only be 1
        auto map = _ranges->find(var->name);        // check if we have any ranges with this var
        
        if (map != nullptr) {
          // check the first components of <map> against indexes of <node> . . .
          std::vector<std::string> attrs;
          std::vector<RangeInfo*> rangeInfo;
          bool valid = true;
          bool eq = true;
          for (auto x : *map){
            attrs.push_back(x.first);
            rangeInfo.push_back(x.second);
            valid = valid && x.second->_valid; // check the ranges are all valid
            eq = eq && x.second->is1ValueRangeInfo(); 
            // check if the condition is equality (i.e. the ranges only contain
            // 1 value)
          }
          if (!valid){ // ranges are not valid . . . 
            std::cout << "INVALID RANGE!\n";
            if (!_canThrow) {
              
              auto newPlan = _plan->clone();
              auto parents = node->getParents();
              for(auto x: parents){
                auto noRes = new NoResultsNode(newPlan->nextId());
                newPlan->registerNode(noRes);
                newPlan->insertDependency(x, noRes);
                _out.push_back(newPlan);
              }
            }
          } 
          else {
            std::vector<TRI_index_t*> idxs = node->getIndexes(attrs);
            // make one new plan for every index in <idxs> that replaces the
            // enumerate collection node with a RangeIndexNode . . . 
            for (auto idx: idxs) {
              if (idx->_type == TRI_IDX_TYPE_SKIPLIST_INDEX || 
                 (idx->_type == TRI_IDX_TYPE_HASH_INDEX && eq) ) {
                //can only use the index if it is a skip list or (a hash and we
                //are checking equality)
                std::cout << "FOUND INDEX!\n";
                auto newPlan = _plan->clone();
                ExecutionNode* newNode = nullptr;
                try{
                  newNode = new IndexRangeNode( newPlan->nextId(), node->vocbase(), 
                      node->collection(), node->outVariable(), idx, &rangeInfo);
                  newPlan->registerNode(newNode);
                }
                catch (...) {
                  if (newNode != nullptr) {
                    delete newNode;
                  }
                  delete newPlan;
                  throw;
                }
                newPlan->replaceNode(newPlan->getNodeById(node->id()), newNode);
                _out.push_back(newPlan);
              }
<<<<<<< HEAD
=======
              newPlan->replaceNode(newPlan->getNodeById(node->id()), newNode);
              std::cout << newPlan->root()->toJson(TRI_UNKNOWN_MEM_ZONE, false).toString() 
                << "\n";
              _out.push_back(newPlan);
>>>>>>> 90aed7a6
            }
          }
        }
      }
    }

    void buildRangeInfo (AstNode const* node, std::string& enumCollVar, std::string& attr){
      if(node->type == NODE_TYPE_REFERENCE){
        auto x = static_cast<Variable*>(node->getData());
        auto setter = _plan->getVarSetBy(x->id);
        if( setter != nullptr && 
          setter->getType() == triagens::aql::ExecutionNode::ENUMERATE_COLLECTION){
          enumCollVar = x->name;
        }
        return;
      }
      
      if(node->type == NODE_TYPE_ATTRIBUTE_ACCESS){
        char const* attributeName = node->getStringValue();
        buildRangeInfo(node->getMember(0), enumCollVar, attr);
        if(!enumCollVar.empty()){
          attr.append(attributeName);
          attr.push_back('.');
        }
      }
      
      if(node->type == NODE_TYPE_OPERATOR_BINARY_EQ){
        auto lhs = node->getMember(0);
        auto rhs = node->getMember(1);
        AstNode const* val;
        AstNode const* nextNode;
        if(rhs->type == NODE_TYPE_ATTRIBUTE_ACCESS && lhs->type == NODE_TYPE_VALUE){
          val = lhs;
          nextNode = rhs;
        }
        else if (lhs->type == NODE_TYPE_ATTRIBUTE_ACCESS && rhs->type == NODE_TYPE_VALUE){
          val = rhs;
          nextNode = lhs;
        }
        else {
          val = nullptr;
        }
        
        if(val != nullptr){
          buildRangeInfo(nextNode, enumCollVar, attr);
          if(!enumCollVar.empty()){
            _ranges->insert(enumCollVar, attr.substr(0, attr.size()-1), 
                new RangeInfoBound(val, true), new RangeInfoBound(val, true));
          }
        }
      }

      if(node->type == NODE_TYPE_OPERATOR_BINARY_LT || 
         node->type == NODE_TYPE_OPERATOR_BINARY_GT ||
         node->type == NODE_TYPE_OPERATOR_BINARY_LE ||
         node->type == NODE_TYPE_OPERATOR_BINARY_GE){
        
        bool include = (node->type == NODE_TYPE_OPERATOR_BINARY_LE ||
         node->type == NODE_TYPE_OPERATOR_BINARY_GE);
        
        auto lhs = node->getMember(0);
        auto rhs = node->getMember(1);
        RangeInfoBound* low = nullptr;
        RangeInfoBound* high = nullptr;
        AstNode *nextNode;

        if (rhs->type == NODE_TYPE_ATTRIBUTE_ACCESS && lhs->type == NODE_TYPE_VALUE) {
          if (node->type == NODE_TYPE_OPERATOR_BINARY_GE ||
           node->type == NODE_TYPE_OPERATOR_BINARY_GT) {
            high = new RangeInfoBound(lhs, include);
            low = nullptr;
          } else {
            low = new RangeInfoBound(lhs, include);
            high =nullptr;
          }
          nextNode = rhs;
        }
        else if (lhs->type == NODE_TYPE_ATTRIBUTE_ACCESS && rhs->type == NODE_TYPE_VALUE) {
          if (node->type == NODE_TYPE_OPERATOR_BINARY_GE ||
           node->type == NODE_TYPE_OPERATOR_BINARY_GT) {
            low = new RangeInfoBound(rhs, include);
            high = nullptr;
          } else {
            high = new RangeInfoBound(rhs, include);
            low = nullptr;
          }
          nextNode = lhs;
        }
        else {
          low = nullptr;
          high = nullptr;
        }

        if(low != nullptr || high != nullptr){
          buildRangeInfo(nextNode, enumCollVar, attr);
          if(!enumCollVar.empty()){
            _ranges->insert(enumCollVar, attr.substr(0, attr.size()-1), low, high);
          }
        }
      }
      
      if(node->type == NODE_TYPE_OPERATOR_BINARY_AND){
        attr = "";
        buildRangeInfo(node->getMember(0), enumCollVar, attr);
        attr = "";
        buildRangeInfo(node->getMember(1), enumCollVar, attr);
      }
    }
};

////////////////////////////////////////////////////////////////////////////////
/// @brief relaxRule, do not do anything
////////////////////////////////////////////////////////////////////////////////

int triagens::aql::useIndexRange (Optimizer* opt, 
                                  ExecutionPlan* plan, 
                                  Optimizer::PlanList& out,
                                  bool& keep) {
  keep = true;
  std::vector<ExecutionNode*> nodes
    = plan->findNodesOfType(triagens::aql::ExecutionNode::FILTER, true);
 
  for (auto n : nodes) {
    auto nn = static_cast<FilterNode*>(n);
    auto invars = nn->getVariablesUsedHere();
    TRI_ASSERT(invars.size() == 1);
    FilterToEnumCollFinder finder(plan, invars[0], out);
    nn->walk(&finder);
  }

  return TRI_ERROR_NO_ERROR;
}

// Local Variables:
// mode: outline-minor
// outline-regexp: "^\\(/// @brief\\|/// {@inheritDoc}\\|/// @addtogroup\\|// --SECTION--\\|/// @\\}\\)"
// End:
<|MERGE_RESOLUTION|>--- conflicted
+++ resolved
@@ -317,14 +317,8 @@
   //EnumerateCollectionNode const* _enumColl;
 
   public:
-<<<<<<< HEAD
     FilterToEnumCollFinder (ExecutionPlan* plan, Variable const * var, Optimizer::PlanList& out) 
       : _plan(plan), _var(var), _out(out), _canThrow(false){
-=======
-
-    CalculationNodeFinder (ExecutionPlan* plan, Variable const * var, Optimizer::PlanList& out) 
-      : _plan(plan), _var(var), _out(out), _prev(nullptr){
->>>>>>> 90aed7a6
         _ranges = new RangesInfo();
     };
 
@@ -402,13 +396,6 @@
                 newPlan->replaceNode(newPlan->getNodeById(node->id()), newNode);
                 _out.push_back(newPlan);
               }
-<<<<<<< HEAD
-=======
-              newPlan->replaceNode(newPlan->getNodeById(node->id()), newNode);
-              std::cout << newPlan->root()->toJson(TRI_UNKNOWN_MEM_ZONE, false).toString() 
-                << "\n";
-              _out.push_back(newPlan);
->>>>>>> 90aed7a6
             }
           }
         }
