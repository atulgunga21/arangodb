--- conflicted
+++ resolved
@@ -1628,7 +1628,7 @@
 
   // We always need a new id
   TRI_voc_tick_t newIdTick = ci->uniqid(1);
-  std::string&& newId = StringUtils::itoa(newIdTick);
+  std::string newId = StringUtils::itoa(newIdTick);
   toMerge.add("id", VPackValue(newId));
 
   // Number of shards. Will be overwritten if not existent
@@ -1659,24 +1659,7 @@
     TRI_ASSERT(replicationFactor > 0);
     toMerge.add("replicationFactor", VPackValue(replicationFactor));
   }
-<<<<<<< HEAD
-  toMerge.add("replicationFactor", VPackValue(replicationFactor));
-
-  // Now put in the primary and an edge index if needed:
-  toMerge.add("indexes", VPackValue(VPackValueType::Array));
-
-  // create a dummy primary index
-  {
-    arangodb::LogicalCollection* collection = nullptr;
-    std::unique_ptr<arangodb::MMFilesPrimaryIndex> primaryIndex(
-        new arangodb::MMFilesPrimaryIndex(collection));
-    toMerge.openObject();
-    primaryIndex->toVelocyPack(toMerge, false);
-    toMerge.close();
-  }
-=======
   toMerge.close();  // TopLevel
->>>>>>> 75481b42
 
   VPackSlice const type = parameters.get("type");
   TRI_col_type_e collectionType;
@@ -1687,20 +1670,6 @@
     return TRI_ERROR_HTTP_BAD_PARAMETER;
   }
 
-<<<<<<< HEAD
-  if (collectionType == TRI_COL_TYPE_EDGE) {
-    // create a dummy edge index
-    std::unique_ptr<arangodb::MMFilesEdgeIndex> edgeIndex(
-        new arangodb::MMFilesEdgeIndex(newIdTick, nullptr));
-    toMerge.openObject();
-    edgeIndex->toVelocyPack(toMerge, false);
-    toMerge.close();
-  }
-
-  toMerge.close();  // indexes
-  toMerge.close();  // TopLevel
-=======
->>>>>>> 75481b42
   VPackSlice const sliceToMerge = toMerge.slice();
   VPackBuilder mergedBuilder =
       VPackCollection::merge(parameters, sliceToMerge, false);
