////////////////////////////////////////////////////////////////////////////////
/// DISCLAIMER
///
/// Copyright 2014-2016 ArangoDB GmbH, Cologne, Germany
/// Copyright 2004-2014 triAGENS GmbH, Cologne, Germany
///
/// Licensed under the Apache License, Version 2.0 (the "License");
/// you may not use this file except in compliance with the License.
/// You may obtain a copy of the License at
///
///     http://www.apache.org/licenses/LICENSE-2.0
///
/// Unless required by applicable law or agreed to in writing, software
/// distributed under the License is distributed on an "AS IS" BASIS,
/// WITHOUT WARRANTIES OR CONDITIONS OF ANY KIND, either express or implied.
/// See the License for the specific language governing permissions and
/// limitations under the License.
///
/// Copyright holder is ArangoDB GmbH, Cologne, Germany
///
/// @author Kaveh Vahedipour
////////////////////////////////////////////////////////////////////////////////

#include "State.h"

#include <velocypack/Buffer.h>
#include <velocypack/velocypack-aliases.h>

#include <chrono>
#include <iomanip>
#include <sstream>
#include <thread>

using namespace arangodb::consensus;
using namespace arangodb::velocypack;
using namespace arangodb::rest;

State::State(std::string const& end_point)
    : _end_point(end_point),
      _collections_checked(false),
      _collections_loaded(false) {
  std::shared_ptr<Buffer<uint8_t>> buf = std::make_shared<Buffer<uint8_t>>();
  arangodb::velocypack::Slice tmp("\x00a", &Options::Defaults);
  buf->append(reinterpret_cast<char const*>(tmp.begin()), tmp.byteSize());
  if (!_log.size()) {
    _log.push_back(log_t(index_t(0), term_t(0), id_t(0), buf));
  }
}

State::~State() {}

bool State::persist(index_t index, term_t term, id_t lid,
                    arangodb::velocypack::Slice const& entry) {
  static std::string const path = "/_api/document?collection=log";
  std::map<std::string, std::string> headerFields;

  Builder body;
  body.add(VPackValue(VPackValueType::Object));
<<<<<<< HEAD
  std::stringstream index_str;
  index_str << std::setw(20) << std::setfill('0') << index;
  body.add("_key", Value(index_str.str()));
=======
  std::ostringstream i_str;
  i_str << std::setw( 20 ) << std::setfill( '0' ) << index;
  body.add("_key", Value(i_str.str()));
>>>>>>> a0edfe2b
  body.add("term", Value(term));
  body.add("leader", Value((uint32_t)lid));
  body.add("request", entry[0]);
  body.close();

  std::unique_ptr<arangodb::ClusterCommResult> res =
      arangodb::ClusterComm::instance()->syncRequest(
          "1", 1, _end_point, GeneralRequest::RequestType::POST, path,
          body.toJson(), headerFields, 0.0);

  if (res->status != CL_COMM_SENT) {
    LOG_TOPIC(ERR, Logger::AGENCY) << res->status << ": " << CL_COMM_SENT
                                   << ", " << res->errorMessage;
    LOG_TOPIC(ERR, Logger::AGENCY)
        << res->result->getBodyVelocyPack()->toJson();
  }

  return (res->status == CL_COMM_SENT);  // TODO: More verbose result
}

<<<<<<< HEAD
// Leader
std::vector<index_t> State::log(query_t const& query,
                                std::vector<bool> const& appl, term_t term,
                                id_t lid) {
=======
bool State::persist (term_t t, id_t i) {
  
  return true;  
}

//Leader
std::vector<index_t> State::log (
  query_t const& query, std::vector<bool> const& appl, term_t term, id_t lid) {
>>>>>>> a0edfe2b
  if (!checkCollections()) {
    createCollections();
  }
  if (!_collections_loaded) {
    loadCollections();
    _collections_loaded = true;
  }

  // TODO: Check array
  std::vector<index_t> idx(appl.size());
  std::vector<bool> good = appl;
  size_t j = 0;
  MUTEX_LOCKER(mutexLocker, _logLock);  // log entries must stay in order
  for (auto const& i : VPackArrayIterator(query->slice())) {
    if (good[j]) {
      std::shared_ptr<Buffer<uint8_t>> buf =
          std::make_shared<Buffer<uint8_t>>();
      buf->append((char const*)i[0].begin(), i[0].byteSize());
      idx[j] = _log.back().index + 1;
      _log.push_back(log_t(idx[j], term, lid, buf));  // log to RAM
      persist(idx[j], term, lid, i);                  // log to disk
      ++j;
    }
  }
  return idx;
}

// Follower
#include <iostream>
bool State::log(query_t const& queries, term_t term, id_t lid,
                index_t prevLogIndex, term_t prevLogTerm) {  // TODO: Throw exc
  if (queries->slice().type() != VPackValueType::Array) {
    return false;
  }
  MUTEX_LOCKER(mutexLocker, _logLock);  // log entries must stay in order
  for (auto const& i : VPackArrayIterator(queries->slice())) {
    try {
      std::shared_ptr<Buffer<uint8_t>> buf =
          std::make_shared<Buffer<uint8_t>>();
      buf->append((char const*)i.get("query").begin(),
                  i.get("query").byteSize());
      _log.push_back(log_t(i.get("index").getUInt(), term, lid, buf));
    } catch (std::exception const& e) {
      LOG(FATAL) << e.what();
    }
    // save (builder);
  }
  return true;
}

std::vector<log_t> State::get(index_t start, index_t end) const {
  std::vector<log_t> entries;
  MUTEX_LOCKER(mutexLocker, _logLock);
  if (end == (std::numeric_limits<uint64_t>::max)()) end = _log.size() - 1;
  for (size_t i = start; i <= end; ++i) {  // TODO:: Check bounds
    entries.push_back(_log[i]);
  }
  return entries;
}

std::vector<VPackSlice> State::slices(index_t start, index_t end) const {
  std::vector<VPackSlice> slices;
  MUTEX_LOCKER(mutexLocker, _logLock);
  if (end == (std::numeric_limits<uint64_t>::max)()) end = _log.size() - 1;
  for (size_t i = start; i <= end; ++i) {  // TODO:: Check bounds
    slices.push_back(VPackSlice(_log[i].entry->data()));
  }
  return slices;
}

log_t const& State::operator[](index_t index) const {
  MUTEX_LOCKER(mutexLocker, _logLock);
  return _log[index];
}

log_t const& State::lastLog() const {
  MUTEX_LOCKER(mutexLocker, _logLock);
  return _log.back();
}

bool State::setEndPoint(std::string const& end_point) {
  _end_point = end_point;
  _collections_checked = false;
  return true;
};

bool State::checkCollections() {
  if (!_collections_checked) {
    _collections_checked =
        checkCollection("log") && checkCollection("election");
  }
  return _collections_checked;
}

bool State::createCollections() {
  if (!_collections_checked) {
    return (createCollection("log") && createCollection("election"));
  }
  return _collections_checked;
}

bool State::checkCollection(std::string const& name) {
  if (!_collections_checked) {
    std::string path(std::string("/_api/collection/") + name +
                     std::string("/properties"));
    std::map<std::string, std::string> headerFields;
    std::unique_ptr<arangodb::ClusterCommResult> res =
        arangodb::ClusterComm::instance()->syncRequest(
            "1", 1, _end_point, GeneralRequest::RequestType::GET, path, "",
            headerFields, 1.0);
    return (!res->result->wasHttpError());
  }
  return true;
}

bool State::createCollection(std::string const& name) {
  static std::string const path = "/_api/collection";
  std::map<std::string, std::string> headerFields;
  Builder body;
  body.add(VPackValue(VPackValueType::Object));
  body.add("name", Value(name));
  body.close();
  std::unique_ptr<arangodb::ClusterCommResult> res =
      arangodb::ClusterComm::instance()->syncRequest(
          "1", 1, _end_point, GeneralRequest::RequestType::POST, path,
          body.toJson(), headerFields, 1.0);
  return (!res->result->wasHttpError());
}

bool State::loadCollections() {
  loadCollection("log");
  return true;
}

bool State::loadCollection(std::string const& name) {
  if (checkCollections()) {
    // Path
    std::string path("/_api/cursor");

    // Body
    Builder tmp;
    tmp.openObject();
    tmp.add("query", Value(std::string("FOR l IN ") + name +
                           std::string(" SORT l._key RETURN l")));
    tmp.close();

    // Request
    std::map<std::string, std::string> headerFields;
    std::unique_ptr<arangodb::ClusterCommResult> res =
        arangodb::ClusterComm::instance()->syncRequest(
            "1", 1, _end_point, GeneralRequest::RequestType::POST, path,
            tmp.toJson(), headerFields, 1.0);

    // If success rebuild state deque
    if (res->status == CL_COMM_SENT) {
      std::shared_ptr<Builder> body = res->result->getBodyVelocyPack();
      if (body->slice().hasKey("result")) {
        for (auto const& i : VPackArrayIterator(body->slice().get("result"))) {
          buffer_t tmp =
              std::make_shared<arangodb::velocypack::Buffer<uint8_t>>();
          tmp->append((char const*)i.get("request").begin(),
                      i.get("request").byteSize());
          _log.push_back(log_t(std::stoi(i.get("_key").copyString()),
                               i.get("term").getUInt(),
                               i.get("leader").getUInt(), tmp));
        }
      }
    }

    return true;

  } else {
    return false;
  }
}<|MERGE_RESOLUTION|>--- conflicted
+++ resolved
@@ -56,15 +56,9 @@
 
   Builder body;
   body.add(VPackValue(VPackValueType::Object));
-<<<<<<< HEAD
-  std::stringstream index_str;
-  index_str << std::setw(20) << std::setfill('0') << index;
-  body.add("_key", Value(index_str.str()));
-=======
   std::ostringstream i_str;
-  i_str << std::setw( 20 ) << std::setfill( '0' ) << index;
+  i_str << std::setw(20) << std::setfill('0') << index;
   body.add("_key", Value(i_str.str()));
->>>>>>> a0edfe2b
   body.add("term", Value(term));
   body.add("leader", Value((uint32_t)lid));
   body.add("request", entry[0]);
@@ -85,12 +79,6 @@
   return (res->status == CL_COMM_SENT);  // TODO: More verbose result
 }
 
-<<<<<<< HEAD
-// Leader
-std::vector<index_t> State::log(query_t const& query,
-                                std::vector<bool> const& appl, term_t term,
-                                id_t lid) {
-=======
 bool State::persist (term_t t, id_t i) {
   
   return true;  
@@ -99,7 +87,6 @@
 //Leader
 std::vector<index_t> State::log (
   query_t const& query, std::vector<bool> const& appl, term_t term, id_t lid) {
->>>>>>> a0edfe2b
   if (!checkCollections()) {
     createCollections();
   }
