////////////////////////////////////////////////////////////////////////////////
/// DISCLAIMER
///
/// Copyright 2014-2016 ArangoDB GmbH, Cologne, Germany
/// Copyright 2004-2014 triAGENS GmbH, Cologne, Germany
///
/// Licensed under the Apache License, Version 2.0 (the "License");
/// you may not use this file except in compliance with the License.
/// You may obtain a copy of the License at
///
///     http://www.apache.org/licenses/LICENSE-2.0
///
/// Unless required by applicable law or agreed to in writing, software
/// distributed under the License is distributed on an "AS IS" BASIS,
/// WITHOUT WARRANTIES OR CONDITIONS OF ANY KIND, either express or implied.
/// See the License for the specific language governing permissions and
/// limitations under the License.
///
/// Copyright holder is ArangoDB GmbH, Cologne, Germany
///
/// @author Kaveh Vahedipour
////////////////////////////////////////////////////////////////////////////////

#include "RestAgencyHandler.h"

#include <velocypack/Builder.h>
#include <velocypack/velocypack-aliases.h>

#include "Agency/Agent.h"
#include "Basics/StaticStrings.h"
#include "Logger/Logger.h"
#include "Rest/HttpRequest.h"
#include "Rest/Version.h"

#include <thread>

using namespace arangodb;

using namespace arangodb::basics;
using namespace arangodb::rest;
using namespace arangodb::consensus;

////////////////////////////////////////////////////////////////////////////////
/// @brief ArangoDB server
////////////////////////////////////////////////////////////////////////////////

RestAgencyHandler::RestAgencyHandler(GeneralRequest* request,
                                     GeneralResponse* response, Agent* agent)
    : RestBaseHandler(request, response), _agent(agent) {}

bool RestAgencyHandler::isDirect() const { return false; }

inline RestHandler::status RestAgencyHandler::reportErrorEmptyRequest() {
  LOG_TOPIC(WARN, Logger::AGENCY)
      << "Empty request to public agency interface.";
  generateError(rest::ResponseCode::NOT_FOUND, 404);
  return status::DONE;
}

inline RestHandler::status RestAgencyHandler::reportTooManySuffices() {
  LOG_TOPIC(WARN, Logger::AGENCY)
      << "Too many suffixes. Agency public interface takes one path.";
  generateError(rest::ResponseCode::NOT_FOUND, 404);
  return status::DONE;
}

inline RestHandler::status RestAgencyHandler::reportUnknownMethod() {
  LOG_TOPIC(WARN, Logger::AGENCY) << "Public REST interface has no method "
                                  << _request->suffix()[0];
  generateError(rest::ResponseCode::NOT_FOUND, 405);
  return status::DONE;
}

void RestAgencyHandler::redirectRequest(std::string const& leaderId) {
  try {
<<<<<<< HEAD
    std::string url =
      Endpoint::uriForm(_agent->config().poolAt(leaderId)) +
        _request->requestPath();
    resetResponse(rest::ResponseCode::TEMPORARY_REDIRECT);
=======
    std::string url = Endpoint::uriForm(_agent->config().poolAt(leaderId)) +
                      _request->requestPath();
    setResponseCode(GeneralResponse::ResponseCode::TEMPORARY_REDIRECT);
>>>>>>> 85ea1d5f
    _response->setHeaderNC(StaticStrings::Location, url);
  } catch (std::exception const& e) {
    LOG_TOPIC(WARN, Logger::AGENCY) << e.what() << " " << __FILE__ << __LINE__;
    generateError(rest::ResponseCode::SERVER_ERROR,
                  TRI_ERROR_INTERNAL, e.what());
  }
}

RestHandler::status RestAgencyHandler::handleStores() {
  if (_request->requestType() == rest::RequestType::GET) {
    Builder body;
    body.openObject();
    body.add("spearhead", VPackValue(VPackValueType::Array));
    _agent->spearhead().dumpToBuilder(body);
    body.close();
    body.add("read_db", VPackValue(VPackValueType::Array));
    _agent->readDB().dumpToBuilder(body);
    body.close();
    body.close();
    generateResult(rest::ResponseCode::OK, body.slice());
  } else {
    generateError(rest::ResponseCode::BAD, 400);
  }
  return status::DONE;
}

RestHandler::status RestAgencyHandler::handleWrite() {
  arangodb::velocypack::Options options;  // TODO: User not wait.
  if (_request->requestType() == rest::RequestType::POST) {
    query_t query;

    try {
      query = _request->toVelocyPackBuilderPtr(&options);
    } catch (std::exception const& e) {
      LOG_TOPIC(ERR, Logger::AGENCY) << e.what() << " " << __FILE__ << __LINE__;
      Builder body;
      body.openObject();
      body.add("message", VPackValue(e.what()));
      body.close();
      generateResult(rest::ResponseCode::BAD, body.slice());
      return status::DONE;
    }

    if (!query->slice().isArray()) {
      Builder body;
      body.openObject();
      body.add("message",
               VPackValue("Excpecting array of arrays as body for writes"));
      body.close();
      generateResult(rest::ResponseCode::BAD, body.slice());
      return status::DONE;
    }

    if (query->slice().length() == 0) {
      Builder body;
      body.openObject();
      body.add("message", VPackValue("Empty request."));
      body.close();
      generateResult(rest::ResponseCode::BAD, body.slice());
      return status::DONE;
    }

    auto s = std::chrono::system_clock::now();  // Leadership established?
    std::chrono::duration<double> timeout(_agent->config().minPing());
    while (_agent->size() > 1 && _agent->leaderID() == NO_LEADER) {
      if ((std::chrono::system_clock::now() - s) > timeout) {
        Builder body;
        body.openObject();
        body.add("message", VPackValue("No leader"));
        body.close();
        generateResult(rest::ResponseCode::SERVICE_UNAVAILABLE,
                       body.slice());
        LOG_TOPIC(ERR, Logger::AGENCY) << "We don't know who the leader is";
        return status::DONE;
      }
      std::this_thread::sleep_for(duration_t(100));
    }

    write_ret_t ret;

    try {
      ret = _agent->write(query);
    } catch (std::exception const& e) {
      LOG_TOPIC(DEBUG, Logger::AGENCY) << "Malformed write query " << query;
      Builder body;
      body.openObject();
      body.add("message",
               VPackValue(std::string("Malformed write query") + e.what()));
      body.close();
      generateResult(GeneralResponse::ResponseCode::BAD, body.slice());
      return status::DONE;
    }

    if (ret.accepted) {  // We're leading and handling the request
      bool found;
      std::string call_mode = _request->header("x-arangodb-agency-mode", found);
      if (!found) {
        call_mode = "waitForCommitted";
      }

      size_t errors = 0;
      Builder body;
      body.openObject();

      if (call_mode != "noWait") {
        // Note success/error
        body.add("results", VPackValue(VPackValueType::Array));
        for (auto const& index : ret.indices) {
          body.add(VPackValue(index));
          if (index == 0) {
            errors++;
          }
        }
        body.close();

        // Wait for commit of highest except if it is 0?
        if (!ret.indices.empty() && call_mode == "waitForCommitted") {
          arangodb::consensus::index_t max_index = 0;
          try {
            max_index =
                *std::max_element(ret.indices.begin(), ret.indices.end());
          } catch (std::exception const& e) {
            LOG_TOPIC(WARN, Logger::AGENCY) << e.what() << " " << __FILE__
                                            << __LINE__;
          }

          if (max_index > 0) {
            _agent->waitFor(max_index);
          }
        }
      }

      body.close();

      if (errors > 0) {  // Some/all requests failed
        generateResult(rest::ResponseCode::PRECONDITION_FAILED,
                       body.slice());
      } else {  // All good
        generateResult(rest::ResponseCode::OK, body.slice());
      }
    } else {  // Redirect to leader
      if (_agent->leaderID() == NO_LEADER) {
        Builder body;
        body.openObject();
        body.add("message", VPackValue("No leader"));
        body.close();
        generateResult(rest::ResponseCode::SERVICE_UNAVAILABLE,
                       body.slice());
        LOG_TOPIC(ERR, Logger::AGENCY) << "We don't know who the leader is";
        return status::DONE;
      } else {
        redirectRequest(ret.redirect);
      }
    }
  } else {  // Unknown method
    generateError(rest::ResponseCode::METHOD_NOT_ALLOWED, 405);
  }
  return status::DONE;
}

inline RestHandler::status RestAgencyHandler::handleRead() {
  arangodb::velocypack::Options options;
  if (_request->requestType() == rest::RequestType::POST) {
    query_t query;
    try {
      query = _request->toVelocyPackBuilderPtr(&options);
    } catch (std::exception const& e) {
<<<<<<< HEAD
      LOG_TOPIC(WARN, Logger::AGENCY) << e.what() << " " << __FILE__ << __LINE__;
      generateError(rest::ResponseCode::BAD, 400);
=======
      LOG_TOPIC(WARN, Logger::AGENCY) << e.what() << " " << __FILE__
                                      << __LINE__;
      generateError(GeneralResponse::ResponseCode::BAD, 400);
>>>>>>> 85ea1d5f
      return status::DONE;
    }

    auto s = std::chrono::system_clock::now();  // Leadership established?
    std::chrono::duration<double> timeout(_agent->config().minPing());
    while (_agent->size() > 1 && _agent->leaderID() == NO_LEADER) {
      if ((std::chrono::system_clock::now() - s) > timeout) {
        Builder body;
        body.openObject();
        body.add("message", VPackValue("No leader"));
        body.close();
        generateResult(rest::ResponseCode::SERVICE_UNAVAILABLE,
                       body.slice());
        LOG_TOPIC(ERR, Logger::AGENCY) << "We don't know who the leader is";
        return status::DONE;
      }
      std::this_thread::sleep_for(duration_t(100));
    }

    read_ret_t ret = _agent->read(query);

    if (ret.accepted) {  // I am leading
      if (ret.success.size() == 1 && !ret.success.at(0)) {
        generateResult(rest::ResponseCode::I_AM_A_TEAPOT,
                       ret.result->slice());
      } else {
        generateResult(rest::ResponseCode::OK, ret.result->slice());
      }
    } else {  // Redirect to leader
      if (_agent->leaderID() == NO_LEADER) {
        Builder body;
        body.openObject();
        body.add("message", VPackValue("No leader"));
        body.close();
        generateResult(rest::ResponseCode::SERVICE_UNAVAILABLE,
                       body.slice());
        LOG_TOPIC(ERR, Logger::AGENCY) << "We don't know who the leader is";
        return status::DONE;

      } else {
        redirectRequest(ret.redirect);
      }
      return status::DONE;
    }
  } else {
    generateError(rest::ResponseCode::METHOD_NOT_ALLOWED, 405);
    return status::DONE;
  }
  return status::DONE;
}

RestHandler::status RestAgencyHandler::handleConfig() {
  Builder body;
  body.add(VPackValue(VPackValueType::Object));
  body.add("term", Value(_agent->term()));
  body.add("leaderId", Value(_agent->leaderID()));
  body.add("lastCommitted", Value(_agent->lastCommitted()));
  body.add("configuration", _agent->config().toBuilder()->slice());
  body.close();
  generateResult(rest::ResponseCode::OK, body.slice());
  return status::DONE;
}

RestHandler::status RestAgencyHandler::handleState() {
  Builder body;
  body.add(VPackValue(VPackValueType::Array));
  for (auto const& i : _agent->state().get()) {
    body.add(VPackValue(VPackValueType::Object));
    body.add("index", VPackValue(i.index));
    body.add("term", VPackValue(i.term));
    body.add("query", VPackSlice(i.entry->data()));
    body.close();
  }
  body.close();
  generateResult(rest::ResponseCode::OK, body.slice());
  return status::DONE;
}

inline RestHandler::status RestAgencyHandler::reportMethodNotAllowed() {
  generateError(rest::ResponseCode::METHOD_NOT_ALLOWED, 405);
  return status::DONE;
}

RestHandler::status RestAgencyHandler::execute() {
  try {
    if (_request->suffix().size() == 0) {  // Empty request
      return reportErrorEmptyRequest();
    } else if (_request->suffix().size() > 1) {  // path size >= 2
      return reportTooManySuffices();
    } else {
      if (_request->suffix()[0] == "write") {
        return handleWrite();
      } else if (_request->suffix()[0] == "read") {
        return handleRead();
      } else if (_request->suffix()[0] == "config") {
        if (_request->requestType() != rest::RequestType::GET) {
          return reportMethodNotAllowed();
        }
        return handleConfig();
      } else if (_request->suffix()[0] == "state") {
        if (_request->requestType() != rest::RequestType::GET) {
          return reportMethodNotAllowed();
        }
        return handleState();
      } else if (_request->suffix()[0] == "stores") {
        return handleStores();
      } else {
        return reportUnknownMethod();
      }
    }
  } catch (...) {
    // Ignore this error
  }
  return status::DONE;
}<|MERGE_RESOLUTION|>--- conflicted
+++ resolved
@@ -73,16 +73,9 @@
 
 void RestAgencyHandler::redirectRequest(std::string const& leaderId) {
   try {
-<<<<<<< HEAD
     std::string url =
       Endpoint::uriForm(_agent->config().poolAt(leaderId)) +
         _request->requestPath();
-    resetResponse(rest::ResponseCode::TEMPORARY_REDIRECT);
-=======
-    std::string url = Endpoint::uriForm(_agent->config().poolAt(leaderId)) +
-                      _request->requestPath();
-    setResponseCode(GeneralResponse::ResponseCode::TEMPORARY_REDIRECT);
->>>>>>> 85ea1d5f
     _response->setHeaderNC(StaticStrings::Location, url);
   } catch (std::exception const& e) {
     LOG_TOPIC(WARN, Logger::AGENCY) << e.what() << " " << __FILE__ << __LINE__;
@@ -172,7 +165,7 @@
       body.add("message",
                VPackValue(std::string("Malformed write query") + e.what()));
       body.close();
-      generateResult(GeneralResponse::ResponseCode::BAD, body.slice());
+      generateResult(rest::ResponseCode::BAD, body.slice());
       return status::DONE;
     }
 
@@ -250,14 +243,8 @@
     try {
       query = _request->toVelocyPackBuilderPtr(&options);
     } catch (std::exception const& e) {
-<<<<<<< HEAD
-      LOG_TOPIC(WARN, Logger::AGENCY) << e.what() << " " << __FILE__ << __LINE__;
+      LOG_TOPIC(WARN, Logger::AGENCY) << e.what() << " " << __FILE__ << ":" << __LINE__;
       generateError(rest::ResponseCode::BAD, 400);
-=======
-      LOG_TOPIC(WARN, Logger::AGENCY) << e.what() << " " << __FILE__
-                                      << __LINE__;
-      generateError(GeneralResponse::ResponseCode::BAD, 400);
->>>>>>> 85ea1d5f
       return status::DONE;
     }
 
