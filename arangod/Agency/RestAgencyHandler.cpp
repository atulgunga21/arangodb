////////////////////////////////////////////////////////////////////////////////
/// DISCLAIMER
///
/// Copyright 2014-2016 ArangoDB GmbH, Cologne, Germany
/// Copyright 2004-2014 triAGENS GmbH, Cologne, Germany
///
/// Licensed under the Apache License, Version 2.0 (the "License");
/// you may not use this file except in compliance with the License.
/// You may obtain a copy of the License at
///
///     http://www.apache.org/licenses/LICENSE-2.0
///
/// Unless required by applicable law or agreed to in writing, software
/// distributed under the License is distributed on an "AS IS" BASIS,
/// WITHOUT WARRANTIES OR CONDITIONS OF ANY KIND, either express or implied.
/// See the License for the specific language governing permissions and
/// limitations under the License.
///
/// Copyright holder is ArangoDB GmbH, Cologne, Germany
///
/// @author Kaveh Vahedipour
////////////////////////////////////////////////////////////////////////////////

#include "RestAgencyHandler.h"

#include <velocypack/Builder.h>
#include <velocypack/velocypack-aliases.h>

#include "Agency/Agent.h"
#include "Basics/StaticStrings.h"
#include "Logger/Logger.h"
#include "Rest/HttpRequest.h"
#include "Rest/Version.h"

#include <thread>

using namespace arangodb;

using namespace arangodb::basics;
using namespace arangodb::rest;
using namespace arangodb::consensus;

////////////////////////////////////////////////////////////////////////////////
/// @brief ArangoDB server
////////////////////////////////////////////////////////////////////////////////

RestAgencyHandler::RestAgencyHandler(GeneralRequest* request,
                                     GeneralResponse* response, Agent* agent)
    : RestBaseHandler(request, response), _agent(agent) {}

bool RestAgencyHandler::isDirect() const { return false; }

inline RestHandler::status RestAgencyHandler::reportErrorEmptyRequest() {
  LOG_TOPIC(WARN, Logger::AGENCY)
      << "Empty request to public agency interface.";
  generateError(GeneralResponse::ResponseCode::NOT_FOUND, 404);
  return status::DONE;
}

inline RestHandler::status RestAgencyHandler::reportTooManySuffices() {
  LOG_TOPIC(WARN, Logger::AGENCY)
      << "Too many suffixes. Agency public interface takes one path.";
  generateError(GeneralResponse::ResponseCode::NOT_FOUND, 404);
  return status::DONE;
}

inline RestHandler::status RestAgencyHandler::reportUnknownMethod() {
  LOG_TOPIC(WARN, Logger::AGENCY) << "Public REST interface has no method "
                                  << _request->suffix()[0];
  generateError(GeneralResponse::ResponseCode::NOT_FOUND, 405);
  return status::DONE;
}

void RestAgencyHandler::redirectRequest(std::string const& leaderId) {
  try {
    std::string url =
      Endpoint::uriForm(_agent->config().poolAt(leaderId)) +
        _request->requestPath();
    setResponseCode(GeneralResponse::ResponseCode::TEMPORARY_REDIRECT);
    _response->setHeaderNC(StaticStrings::Location, url);
  } catch (std::exception const& e) {
    LOG_TOPIC(WARN, Logger::AGENCY) << e.what() << " " << __FILE__ << __LINE__;
    generateError(GeneralResponse::ResponseCode::SERVER_ERROR,
                  TRI_ERROR_INTERNAL, e.what());
  }
}

RestHandler::status RestAgencyHandler::handleStores() {
  if (_request->requestType() == GeneralRequest::RequestType::GET) {
    Builder body;
    body.openObject();
    body.add("spearhead", VPackValue(VPackValueType::Array));
    _agent->spearhead().dumpToBuilder(body);
    body.close();
    body.add("read_db", VPackValue(VPackValueType::Array));
    _agent->readDB().dumpToBuilder(body);
    body.close();
    body.close();
    generateResult(GeneralResponse::ResponseCode::OK, body.slice());
  } else {
    generateError(GeneralResponse::ResponseCode::BAD, 400);
  }
  return status::DONE;
}

RestHandler::status RestAgencyHandler::handleWrite() {
  arangodb::velocypack::Options options;  // TODO: User not wait.
  if (_request->requestType() == GeneralRequest::RequestType::POST) {
    query_t query;

    try {
      query = _request->toVelocyPackBuilderPtr(&options);
    } catch (std::exception const& e) {
      LOG_TOPIC(ERR, Logger::AGENCY) << e.what() << " " << __FILE__ << __LINE__;
      Builder body;
      body.openObject();
      body.add("message", VPackValue(e.what()));
      body.close();
      generateResult(GeneralResponse::ResponseCode::BAD, body.slice());
      return status::DONE;
    }

    if (!query->slice().isArray()) {
      Builder body;
      body.openObject();
      body.add("message",
               VPackValue("Excpecting array of arrays as body for writes"));
      body.close();
      generateResult(GeneralResponse::ResponseCode::BAD, body.slice());
      return status::DONE;
    }

    if (query->slice().length() == 0) {
      Builder body;
      body.openObject();
      body.add("message", VPackValue("Empty request."));
      body.close();
      generateResult(GeneralResponse::ResponseCode::BAD, body.slice());
      return status::DONE;
    }

    auto s = std::chrono::system_clock::now(); // Leadership established?
<<<<<<< HEAD
    std::chrono::seconds timeout(0);
=======
    std::chrono::duration<double> timeout(_agent->config().minPing());
>>>>>>> 4f98c4dd
    while(_agent->size() > 1 && _agent->leaderID() == "") {
      if ((std::chrono::system_clock::now()-s) > timeout) {
        Builder body;
        body.openObject();
        body.add("message", VPackValue("No leader"));
        body.close();
        generateResult(GeneralResponse::ResponseCode::SERVICE_UNAVAILABLE,
                       body.slice());
        LOG_TOPIC(ERR, Logger::AGENCY) << "We don't know who the leader is";
        return status::DONE;
      }
      std::this_thread::sleep_for(duration_t(100));
    }

    write_ret_t ret = _agent->write(query);

    if (ret.accepted) {  // We're leading and handling the request
      bool found;
      std::string call_mode = _request->header("x-arangodb-agency-mode", found);
      if (!found) {
        call_mode = "waitForCommitted";
      }

      size_t errors = 0;
      Builder body;
      body.openObject();

      if (call_mode != "noWait") {
        // Note success/error
        body.add("results", VPackValue(VPackValueType::Array));
        for (auto const& index : ret.indices) {
          body.add(VPackValue(index));
          if (index == 0) {
            errors++;
          }
        }
        body.close();

        // Wait for commit of highest except if it is 0?
        if (!ret.indices.empty() && call_mode == "waitForCommitted") {
          arangodb::consensus::index_t max_index = 0;
          try {
            max_index =
              *std::max_element(ret.indices.begin(), ret.indices.end());
          } catch (std::exception const& e) {
            LOG_TOPIC(WARN, Logger::AGENCY)
              << e.what() << " " << __FILE__ << __LINE__;
          }

          if (max_index > 0) {
            _agent->waitFor(max_index);
          }
        }
      }

      body.close();

      if (errors > 0) {  // Some/all requests failed
        generateResult(GeneralResponse::ResponseCode::PRECONDITION_FAILED,
                       body.slice());
      } else {  // All good
        generateResult(GeneralResponse::ResponseCode::OK, body.slice());
      }
    } else {  // Redirect to leader
      redirectRequest(ret.redirect);
    }
  } else {  // Unknown method
    generateError(GeneralResponse::ResponseCode::METHOD_NOT_ALLOWED, 405);
  }
  return status::DONE;
}

inline RestHandler::status RestAgencyHandler::handleRead() {
  arangodb::velocypack::Options options;
  if (_request->requestType() == GeneralRequest::RequestType::POST) {
    query_t query;
    try {
      query = _request->toVelocyPackBuilderPtr(&options);
    } catch (std::exception const& e) {
      LOG_TOPIC(WARN, Logger::AGENCY) << e.what() << " " << __FILE__ << __LINE__;
      generateError(GeneralResponse::ResponseCode::BAD, 400);
      return status::DONE;
    }

    auto s = std::chrono::system_clock::now(); // Leadership established?
<<<<<<< HEAD
    std::chrono::seconds timeout(0);
    while(_agent->size() > 1 && _agent->leaderID() == "") {
=======
    std::chrono::duration<double> timeout(_agent->config().minPing());
    while(_agent->size() > 1 && _agent->leaderID() == NO_LEADER) {
>>>>>>> 4f98c4dd
      if ((std::chrono::system_clock::now()-s) > timeout) {
        Builder body;
        body.openObject();
        body.add("message", VPackValue("No leader"));
        body.close();
        generateResult(GeneralResponse::ResponseCode::SERVICE_UNAVAILABLE,
                       body.slice());
        LOG_TOPIC(ERR, Logger::AGENCY) << "We don't know who the leader is";
        return status::DONE;
      }
      std::this_thread::sleep_for(duration_t(100));
    }

    read_ret_t ret = _agent->read(query);

    if (ret.accepted) {  // I am leading
      if (ret.success.size() == 1 && !ret.success.at(0)) {
        generateResult(GeneralResponse::ResponseCode::I_AM_A_TEAPOT,
                       ret.result->slice());
      } else {
        generateResult(GeneralResponse::ResponseCode::OK, ret.result->slice());
      }
    } else {  // Redirect to leader
      if (_agent->leaderID() == NO_LEADER) {

        Builder body;
        body.openObject();
        body.add("message", VPackValue("No leader"));
        body.close();
        generateResult(GeneralResponse::ResponseCode::SERVICE_UNAVAILABLE,
                       body.slice());
        LOG_TOPIC(ERR, Logger::AGENCY) << "We don't know who the leader is";
        return status::DONE;
        
      } else {
        redirectRequest(ret.redirect);
      }
      return status::DONE;
    }
  } else {
    generateError(GeneralResponse::ResponseCode::METHOD_NOT_ALLOWED, 405);
    return status::DONE;
  }
  return status::DONE;
}

RestHandler::status RestAgencyHandler::handleConfig() {
  
  Builder body;
  body.add(VPackValue(VPackValueType::Object));
  body.add("term", Value(_agent->term()));
  body.add("leaderId", Value(_agent->leaderID()));
  body.add("lastCommitted", Value(_agent->lastCommitted()));
  body.add("configuration", _agent->config().toBuilder()->slice());
  body.close();
  generateResult(GeneralResponse::ResponseCode::OK, body.slice());
  return status::DONE;
}

RestHandler::status RestAgencyHandler::handleState() {
  Builder body;
  body.add(VPackValue(VPackValueType::Array));
  for (auto const& i : _agent->state().get()) {
    body.add(VPackValue(VPackValueType::Object));
    body.add("index", VPackValue(i.index));
    body.add("term", VPackValue(i.term));
    body.add("query", VPackSlice(i.entry->data()));
    body.close();
  }
  body.close();
  generateResult(GeneralResponse::ResponseCode::OK, body.slice());
  return status::DONE;
}

inline RestHandler::status RestAgencyHandler::reportMethodNotAllowed() {
  generateError(GeneralResponse::ResponseCode::METHOD_NOT_ALLOWED, 405);
  return status::DONE;
}

RestHandler::status RestAgencyHandler::execute() {
  try {
    if (_request->suffix().size() == 0) {  // Empty request
      return reportErrorEmptyRequest();
    } else if (_request->suffix().size() > 1) {  // path size >= 2
      return reportTooManySuffices();
    } else {
      if (_request->suffix()[0] == "write") {
        return handleWrite();
      } else if (_request->suffix()[0] == "read") {
        return handleRead();
      } else if (_request->suffix()[0] == "config") {
        if (_request->requestType() != GeneralRequest::RequestType::GET) {
          return reportMethodNotAllowed();
        }
        return handleConfig();
      } else if (_request->suffix()[0] == "state") {
        if (_request->requestType() != GeneralRequest::RequestType::GET) {
          return reportMethodNotAllowed();
        }
        return handleState();
      } else if (_request->suffix()[0] == "stores") {
        return handleStores();
      } else {
        return reportUnknownMethod();
      }
    }
  } catch (...) {
    // Ignore this error
  }
  return status::DONE;
}<|MERGE_RESOLUTION|>--- conflicted
+++ resolved
@@ -140,12 +140,8 @@
     }
 
     auto s = std::chrono::system_clock::now(); // Leadership established?
-<<<<<<< HEAD
-    std::chrono::seconds timeout(0);
-=======
     std::chrono::duration<double> timeout(_agent->config().minPing());
->>>>>>> 4f98c4dd
-    while(_agent->size() > 1 && _agent->leaderID() == "") {
+    while(_agent->size() > 1 && _agent->leaderID() == NO_LEADER) {
       if ((std::chrono::system_clock::now()-s) > timeout) {
         Builder body;
         body.openObject();
@@ -230,13 +226,8 @@
     }
 
     auto s = std::chrono::system_clock::now(); // Leadership established?
-<<<<<<< HEAD
-    std::chrono::seconds timeout(0);
-    while(_agent->size() > 1 && _agent->leaderID() == "") {
-=======
     std::chrono::duration<double> timeout(_agent->config().minPing());
     while(_agent->size() > 1 && _agent->leaderID() == NO_LEADER) {
->>>>>>> 4f98c4dd
       if ((std::chrono::system_clock::now()-s) > timeout) {
         Builder body;
         body.openObject();
