////////////////////////////////////////////////////////////////////////////////
/// DISCLAIMER
///
/// Copyright 2016 ArangoDB GmbH, Cologne, Germany
///
/// Licensed under the Apache License, Version 2.0 (the "License");
/// you may not use this file except in compliance with the License.
/// You may obtain a copy of the License at
///
///     http://www.apache.org/licenses/LICENSE-2.0
///
/// Unless required by applicable law or agreed to in writing, software
/// distributed under the License is distributed on an "AS IS" BASIS,
/// WITHOUT WARRANTIES OR CONDITIONS OF ANY KIND, either express or implied.
/// See the License for the specific language governing permissions and
/// limitations under the License.
///
/// Copyright holder is ArangoDB GmbH, Cologne, Germany
///
/// @author Dr. Frank Celler
////////////////////////////////////////////////////////////////////////////////

#include "DatabaseFeature.h"

#include "Agency/v8-agency.h"
#include "ApplicationFeatures/ApplicationServer.h"
#include "Aql/QueryCache.h"
#include "Aql/QueryRegistry.h"
#include "Basics/ArangoGlobalContext.h"
#include "Basics/FileUtils.h"
#include "Basics/MutexLocker.h"
#include "Basics/StringUtils.h"
#include "Basics/files.h"
#include "Cluster/ServerState.h"
#include "Cluster/v8-cluster.h"
#include "GeneralServer/AuthenticationFeature.h"
#include "Logger/Logger.h"
#include "ProgramOptions/ProgramOptions.h"
#include "ProgramOptions/Section.h"
#include "RestServer/DatabaseFeature.h"
#include "RestServer/DatabasePathFeature.h"
#include "RestServer/QueryRegistryFeature.h"
#include "StorageEngine/EngineSelectorFeature.h"
#include "MMFiles/MMFilesLogfileManager.h"
#include "MMFiles/MMFilesPersistentIndex.h"
#include "MMFiles/MMFilesWalMarker.h"
#include "MMFiles/MMFilesWalSlots.h"
#include "StorageEngine/StorageEngine.h"
#include "Utils/CursorRepository.h"
#include "Utils/Events.h"
#include "V8Server/V8DealerFeature.h"
#include "V8Server/v8-query.h"
#include "V8Server/v8-vocbase.h"
#include "VocBase/AuthInfo.h"
#include "VocBase/KeyGenerator.h"
#include "VocBase/replication-applier.h"
#include "VocBase/vocbase.h"

#include <velocypack/velocypack-aliases.h>

using namespace arangodb;
using namespace arangodb::application_features;
using namespace arangodb::basics;
using namespace arangodb::options;

DatabaseFeature* DatabaseFeature::DATABASE = nullptr;

/// @brief database manager thread main loop
/// the purpose of this thread is to physically remove directories of databases
/// that have been dropped
DatabaseManagerThread::DatabaseManagerThread() : Thread("DatabaseManager") {}

DatabaseManagerThread::~DatabaseManagerThread() { shutdown(); }

void DatabaseManagerThread::run() {
  auto databaseFeature =
      ApplicationServer::getFeature<DatabaseFeature>("Database");
  auto dealer = ApplicationServer::getFeature<V8DealerFeature>("V8Dealer");
  int cleanupCycles = 0;

  StorageEngine* engine = EngineSelectorFeature::ENGINE;

  while (true) {
    try {
      // check if we have to drop some database
      TRI_vocbase_t* database = nullptr;

      {
        auto unuser(databaseFeature->_databasesProtector.use());
        auto theLists = databaseFeature->_databasesLists.load();

        for (TRI_vocbase_t* vocbase : theLists->_droppedDatabases) {
          if (!vocbase->canBeDropped()) {
            continue;
          }

          // found a database to delete
          database = vocbase;
          break;
        }
      }

      if (database != nullptr) {
        // found a database to delete, now remove it from the struct
        {
          MUTEX_LOCKER(mutexLocker, databaseFeature->_databasesMutex);

          // Build the new value:
          auto oldLists = databaseFeature->_databasesLists.load();
          decltype(oldLists) newLists = nullptr;
          try {
            newLists = new DatabasesLists();
            newLists->_databases = oldLists->_databases;
            newLists->_coordinatorDatabases = oldLists->_coordinatorDatabases;
            for (TRI_vocbase_t* vocbase : oldLists->_droppedDatabases) {
              if (vocbase != database) {
                newLists->_droppedDatabases.insert(vocbase);
              }
            }
          } catch (...) {
            delete newLists;
            continue;  // try again later
          }

          // Replace the old by the new:
          databaseFeature->_databasesLists = newLists;
          databaseFeature->_databasesProtector.scan();
          delete oldLists;

          // From now on no other thread can possibly see the old
          // TRI_vocbase_t*,
          // note that there is only one DatabaseManager thread, so it is
          // not possible that another thread has seen this very database
          // and tries to free it at the same time!
        }

        if (database->type() != TRI_VOCBASE_TYPE_COORDINATOR) {
          // regular database
          // ---------------------------

          // delete persistent indexes for this database
          RocksDBFeature::dropDatabase(database->id());

          LOG(TRACE) << "physically removing database directory '"
                     << engine->databasePath(database) << "' of database '"
                     << database->name() << "'";

          std::string path;

          // remove apps directory for database
          auto appPath = dealer->appPath();

          if (database->isOwnAppsDirectory() && !appPath.empty()) {
            path = arangodb::basics::FileUtils::buildFilename(
                arangodb::basics::FileUtils::buildFilename(appPath, "_db"),
                database->name());

            if (TRI_IsDirectory(path.c_str())) {
              LOG(TRACE) << "removing app directory '" << path
                         << "' of database '" << database->name() << "'";

              TRI_RemoveDirectory(path.c_str());
            }
          }

          // To shutdown the database (which destroys all LogicalCollection
          // objects of all collections) we need to make sure that the
          // Collector does not interfere. Therefore we execute the shutdown
          // in a phase in which the collector thread does not have any
          // queued operations, a service which it offers:
          auto callback = [&database]() {
            database->shutdown();
            usleep(10000);
          };
<<<<<<< HEAD
          while (!MMFilesLogfileManager::instance()
                  ->executeWhileNothingQueued(callback)) {
            LOG(TRACE) << "Trying to shutdown dropped database, waiting for phase in which the collector thread does not have queued operations.";
=======
          while (!arangodb::wal::LogfileManager::instance()
                      ->executeWhileNothingQueued(callback)) {
            LOG(DEBUG) << "Trying to shutdown dropped database, waiting for "
                          "phase in which the collector thread does not have "
                          "queued operations.";
>>>>>>> 16c19ad9
            usleep(500000);
          }

          engine->dropDatabase(database);
        }

        delete database;

        // directly start next iteration
      } else {
        if (isStopping()) {
          // done
          break;
        }

        usleep(waitTime());

        // The following is only necessary after a wait:
        auto queryRegistry = QueryRegistryFeature::QUERY_REGISTRY;

        if (queryRegistry != nullptr) {
          queryRegistry->expireQueries();
        }

        // on a coordinator, we have no cleanup threads for the databases
        // so we have to do cursor cleanup here
        if (++cleanupCycles >= 10 &&
            arangodb::ServerState::instance()->isCoordinator()) {
          // note: if no coordinator then cleanupCycles will increase endlessly,
          // but it's only used for the following part
          cleanupCycles = 0;

          auto unuser(databaseFeature->_databasesProtector.use());
          auto theLists = databaseFeature->_databasesLists.load();

          for (auto& p : theLists->_coordinatorDatabases) {
            TRI_vocbase_t* vocbase = p.second;
            TRI_ASSERT(vocbase != nullptr);
            auto cursorRepository = vocbase->cursorRepository();

            try {
              cursorRepository->garbageCollect(false);
            } catch (...) {
            }
          }
        }
      }

    } catch (...) {
    }

    // next iteration
  }
}

DatabaseFeature::DatabaseFeature(ApplicationServer* server)
    : ApplicationFeature(server, "Database"),
      _maximalJournalSize(TRI_JOURNAL_DEFAULT_SIZE),
      _defaultWaitForSync(false),
      _forceSyncProperties(true),
      _ignoreDatafileErrors(false),
      _check30Revisions("true"),
      _throwCollectionNotLoadedError(false),
      _vocbase(nullptr),
      _databasesLists(new DatabasesLists()),
      _isInitiallyEmpty(false),
      _replicationApplier(true),
      _checkVersion(false),
      _upgrade(false) {
  setOptional(false);
  requiresElevatedPrivileges(false);
  startsAfter("Authentication");
  startsAfter("DatabasePath");
  startsAfter("EngineSelector");
  startsAfter("MMFilesLogfileManager");
  startsAfter("InitDatabase");
<<<<<<< HEAD
  startsAfter("IndexThread");
=======
  startsAfter("RevisionCache");
>>>>>>> 16c19ad9
}

DatabaseFeature::~DatabaseFeature() {
  // clean up
  auto p = _databasesLists.load();
  delete p;
}

void DatabaseFeature::collectOptions(std::shared_ptr<ProgramOptions> options) {
  options->addSection("database", "Configure the database");

  options->addOldOption("server.disable-replication-applier",
                        "database.replication-applier");

  options->addOption("--database.maximal-journal-size",
                     "default maximal journal size, can be overwritten when "
                     "creating a collection",
                     new UInt64Parameter(&_maximalJournalSize));

  options->addHiddenOption("--database.wait-for-sync",
                           "default wait-for-sync behavior, can be overwritten "
                           "when creating a collection",
                           new BooleanParameter(&_defaultWaitForSync));

  options->addHiddenOption("--database.force-sync-properties",
                           "force syncing of collection properties to disk, "
                           "will use waitForSync value of collection when "
                           "turned off",
                           new BooleanParameter(&_forceSyncProperties));

  options->addHiddenOption(
      "--database.ignore-datafile-errors",
      "load collections even if datafiles may contain errors",
      new BooleanParameter(&_ignoreDatafileErrors));

  options->addHiddenOption(
      "--database.throw-collection-not-loaded-error",
      "throw an error when accessing a collection that is still loading",
      new AtomicBooleanParameter(&_throwCollectionNotLoadedError));

  options->addHiddenOption(
      "--database.replication-applier",
      "switch to enable or disable the replication applier",
      new BooleanParameter(&_replicationApplier));

  options->addHiddenOption(
      "--database.check-30-revisions",
      "check _rev values in collections created before 3.1",
      new DiscreteValuesParameter<StringParameter>(
          &_check30Revisions,
          std::unordered_set<std::string>{"true", "false", "fail"}));

  options->addObsoleteOption(
      "--database.index-threads",
      "threads to start for parallel background index creation", true);
}

void DatabaseFeature::validateOptions(std::shared_ptr<ProgramOptions> options) {
  if (_maximalJournalSize < TRI_JOURNAL_MINIMAL_SIZE) {
    LOG(FATAL) << "invalid value for '--database.maximal-journal-size'. "
                  "expected at least "
               << TRI_JOURNAL_MINIMAL_SIZE;
    FATAL_ERROR_EXIT();
  }

  // sanity check
  if (_checkVersion && _upgrade) {
    LOG(FATAL) << "cannot specify both '--database.check-version' and "
                  "'--database.auto-upgrade'";
    FATAL_ERROR_EXIT();
  }
}

void DatabaseFeature::prepare() {}

void DatabaseFeature::start() {
  // set singleton
  DATABASE = this;

  // init key generator
  KeyGenerator::Initialize();

  verifyAppPaths();

  // scan all databases
  VPackBuilder builder;
  StorageEngine* engine = EngineSelectorFeature::ENGINE;
  engine->getDatabases(builder);

  TRI_ASSERT(builder.slice().isArray());

  int res = iterateDatabases(builder.slice());

  if (res != TRI_ERROR_NO_ERROR) {
    LOG(FATAL) << "could not iterate over all databases: "
               << TRI_errno_string(res);
    FATAL_ERROR_EXIT();
  }

  if (systemDatabase() == nullptr) {
    LOG(FATAL)
        << "No _system database found in database directory. Cannot start!";
    FATAL_ERROR_EXIT();
  }

  // start database manager thread
  _databaseManager.reset(new DatabaseManagerThread);

  if (!_databaseManager->start()) {
    LOG(FATAL) << "could not start database manager thread";
    FATAL_ERROR_EXIT();
  }

  // TODO: handle _upgrade and _checkVersion here

  // activate deadlock detection in case we're not running in cluster mode
  if (!arangodb::ServerState::instance()->isRunningInCluster()) {
    enableDeadlockDetection();
  }

  // update all v8 contexts
  updateContexts();
}

// signal to all databases that active cursors can be wiped
// this speeds up the actual shutdown because no waiting is necessary
// until the cursors happen to free their underlying transactions
void DatabaseFeature::beginShutdown() {
  auto unuser(_databasesProtector.use());
  auto theLists = _databasesLists.load();

  for (auto& p : theLists->_databases) {
    TRI_vocbase_t* vocbase = p.second;
    // iterate over all databases
    TRI_ASSERT(vocbase != nullptr);
    TRI_ASSERT(vocbase->type() == TRI_VOCBASE_TYPE_NORMAL);

    // throw away all open cursors in order to speed up shutdown
    vocbase->cursorRepository()->garbageCollect(true);
  }
}

void DatabaseFeature::stop() {
  auto logfileManager = MMFilesLogfileManager::instance();
  logfileManager->flush(true, true, false);
  logfileManager->waitForCollector();
}

void DatabaseFeature::unprepare() {
  // close all databases
  closeDatabases();

  // delete the database manager thread
  if (_databaseManager != nullptr) {
    _databaseManager->beginShutdown();

    while (_databaseManager->isRunning()) {
      usleep(5000);
    }
  }

  try {
    closeDroppedDatabases();
  } catch (...) {
    // we're in the shutdown... simply ignore any errors produced here
  }

  _databaseManager.reset();

  try {
    // closeOpenDatabases() can throw, but we're in a dtor
    closeOpenDatabases();
  } catch (...) {
  }

  // clear singleton
  DATABASE = nullptr;
}

/// @brief will be called when the recovery phase has run
/// this will start the compactors and replication appliers for all databases
int DatabaseFeature::recoveryDone() {
  StorageEngine* engine = EngineSelectorFeature::ENGINE;

  auto unuser(_databasesProtector.use());
  auto theLists = _databasesLists.load();

  for (auto& p : theLists->_databases) {
    TRI_vocbase_t* vocbase = p.second;
    // iterate over all databases
    TRI_ASSERT(vocbase != nullptr);
    TRI_ASSERT(vocbase->type() == TRI_VOCBASE_TYPE_NORMAL);

    // start the compactor for the database
    engine->recoveryDone(vocbase);

    // start the replication applier
    TRI_ASSERT(vocbase->replicationApplier() != nullptr);

    if (vocbase->replicationApplier()->_configuration._autoStart) {
      if (!_replicationApplier) {
        LOG(INFO) << "replication applier explicitly deactivated for database '"
                  << vocbase->name() << "'";
      } else {
        int res = vocbase->replicationApplier()->start(0, false, 0);

        if (res != TRI_ERROR_NO_ERROR) {
          LOG(WARN) << "unable to start replication applier for database '"
                    << vocbase->name() << "': " << TRI_errno_string(res);
        }
      }
    }
  }

  return TRI_ERROR_NO_ERROR;
}

/// @brief create a new database
int DatabaseFeature::createDatabaseCoordinator(TRI_voc_tick_t id,
                                               std::string const& name,
                                               TRI_vocbase_t*& result) {
  result = nullptr;

  if (!TRI_vocbase_t::IsAllowedName(true, name)) {
    events::CreateDatabase(name, TRI_ERROR_ARANGO_DATABASE_NAME_INVALID);
    return TRI_ERROR_ARANGO_DATABASE_NAME_INVALID;
  }

  MUTEX_LOCKER(mutexLocker, _databaseCreateLock);

  {
    auto unuser(_databasesProtector.use());
    auto theLists = _databasesLists.load();

    auto it = theLists->_coordinatorDatabases.find(name);
    if (it != theLists->_coordinatorDatabases.end()) {
      // name already in use
      events::CreateDatabase(name, TRI_ERROR_ARANGO_DUPLICATE_NAME);
      return TRI_ERROR_ARANGO_DUPLICATE_NAME;
    }
  }

  // name not yet in use, release the read lock
  auto vocbase =
      std::make_unique<TRI_vocbase_t>(TRI_VOCBASE_TYPE_COORDINATOR, id, name);

  try {
    vocbase->addReplicationApplier(TRI_CreateReplicationApplier(vocbase.get()));
  } catch (...) {
    return TRI_ERROR_OUT_OF_MEMORY;
  }

  // increase reference counter
  vocbase->use();

  {
    MUTEX_LOCKER(mutexLocker, _databasesMutex);
    auto oldLists = _databasesLists.load();
    decltype(oldLists) newLists = nullptr;
    try {
      newLists = new DatabasesLists(*oldLists);
      newLists->_coordinatorDatabases.emplace(name, vocbase.get());
    } catch (...) {
      delete newLists;
      return TRI_ERROR_OUT_OF_MEMORY;
    }
    _databasesLists = newLists;
    _databasesProtector.scan();
    delete oldLists;
  }

  result = vocbase.release();
  events::CreateDatabase(name, TRI_ERROR_NO_ERROR);
  return TRI_ERROR_NO_ERROR;
}

/// @brief create a new database
int DatabaseFeature::createDatabase(TRI_voc_tick_t id, std::string const& name,
                                    bool writeMarker, TRI_vocbase_t*& result) {
  result = nullptr;

  if (!TRI_vocbase_t::IsAllowedName(false, name)) {
    events::CreateDatabase(name, TRI_ERROR_ARANGO_DATABASE_NAME_INVALID);
    return TRI_ERROR_ARANGO_DATABASE_NAME_INVALID;
  }

  if (id == 0) {
    id = TRI_NewTickServer();
  }

  std::unique_ptr<TRI_vocbase_t> vocbase;
  VPackBuilder builder;

  // the create lock makes sure no one else is creating a database while we're
  // inside
  // this function
  MUTEX_LOCKER(mutexLocker, _databaseCreateLock);
  {
    {
      auto unuser(_databasesProtector.use());
      auto theLists = _databasesLists.load();

      auto it = theLists->_databases.find(name);
      if (it != theLists->_databases.end()) {
        // name already in use
        events::CreateDatabase(name, TRI_ERROR_ARANGO_DUPLICATE_NAME);
        return TRI_ERROR_ARANGO_DUPLICATE_NAME;
      }
    }

    builder.openObject();
    builder.add("database", VPackValue(id));
    builder.add("id", VPackValue(std::to_string(id)));
    builder.add("name", VPackValue(name));
    builder.close();

    // create database in storage engine
    StorageEngine* engine = EngineSelectorFeature::ENGINE;
    // createDatabase must return a valid database or throw
    vocbase.reset(engine->createDatabase(id, builder.slice()));
    TRI_ASSERT(vocbase != nullptr);

    try {
      vocbase->addReplicationApplier(
          TRI_CreateReplicationApplier(vocbase.get()));
    } catch (std::exception const& ex) {
      LOG(FATAL) << "initializing replication applier for database '"
                 << vocbase->name() << "' failed: " << ex.what();
      FATAL_ERROR_EXIT();
    }

    // enable deadlock detection
    vocbase->_deadlockDetector.enabled(
        !arangodb::ServerState::instance()->isRunningInCluster());

    // create application directories
    V8DealerFeature* dealer =
        ApplicationServer::getFeature<V8DealerFeature>("V8Dealer");
    auto appPath = dealer->appPath();

    // create app directory for database if it does not exist
    int res = createApplicationDirectory(name, appPath);

    if (!MMFilesLogfileManager::instance()->isInRecovery()) {
      // starts compactor etc.
      engine->recoveryDone(vocbase.get());

      // start the replication applier
      if (_replicationApplier &&
          vocbase->replicationApplier()->_configuration._autoStart) {
        res = vocbase->replicationApplier()->start(0, false, 0);

        if (res != TRI_ERROR_NO_ERROR) {
          LOG(WARN) << "unable to start replication applier for database '"
                    << name << "': " << TRI_errno_string(res);
        }
      }

      // increase reference counter
      vocbase->use();
    }

    {
      MUTEX_LOCKER(mutexLocker, _databasesMutex);
      auto oldLists = _databasesLists.load();
      decltype(oldLists) newLists = nullptr;
      try {
        newLists = new DatabasesLists(*oldLists);
        newLists->_databases.insert(std::make_pair(name, vocbase.get()));
      } catch (...) {
        LOG(ERR) << "Out of memory for putting new database into list!";
        // This is bad, but at least we do not crash!
      }
      if (newLists != nullptr) {
        _databasesLists = newLists;
        _databasesProtector.scan();
        delete oldLists;
      }
    }
  }  // release _databaseCreateLock

  // write marker into log
  int res = TRI_ERROR_NO_ERROR;

  if (writeMarker) {
    res = writeCreateMarker(id, builder.slice());
  }

  result = vocbase.release();
  events::CreateDatabase(name, res);

  return res;
}

/// @brief drop coordinator database
int DatabaseFeature::dropDatabaseCoordinator(TRI_voc_tick_t id, bool force) {
  int res = TRI_ERROR_ARANGO_DATABASE_NOT_FOUND;

  MUTEX_LOCKER(mutexLocker, _databasesMutex);
  auto oldLists = _databasesLists.load();
  decltype(oldLists) newLists = nullptr;
  TRI_vocbase_t* vocbase = nullptr;
  try {
    newLists = new DatabasesLists(*oldLists);

    for (auto it = newLists->_coordinatorDatabases.begin();
         it != newLists->_coordinatorDatabases.end(); it++) {
      vocbase = it->second;

      if (vocbase->id() == id &&
          (force || vocbase->name() != TRI_VOC_SYSTEM_DATABASE)) {
        newLists->_droppedDatabases.emplace(vocbase);
        newLists->_coordinatorDatabases.erase(it);
        break;
      }
      vocbase = nullptr;
    }
  } catch (...) {
    delete newLists;
    return TRI_ERROR_OUT_OF_MEMORY;
  }
  if (vocbase != nullptr) {
    _databasesLists = newLists;
    _databasesProtector.scan();
    delete oldLists;

    if (vocbase->markAsDropped()) {
      LOG(INFO) << "dropping coordinator database '" << vocbase->name() << "'";
      res = TRI_ERROR_NO_ERROR;
    }
  } else {
    delete newLists;
  }

  events::DropDatabase(vocbase == nullptr ? "" : vocbase->name(), res);
  return res;
}

/// @brief drop database
int DatabaseFeature::dropDatabase(std::string const& name, bool writeMarker,
                                  bool waitForDeletion,
                                  bool removeAppsDirectory) {
  if (name == TRI_VOC_SYSTEM_DATABASE) {
    // prevent deletion of system database
    return TRI_ERROR_FORBIDDEN;
  }

  StorageEngine* engine = EngineSelectorFeature::ENGINE;
  TRI_voc_tick_t id = 0;
  int res;
  {
    MUTEX_LOCKER(mutexLocker, _databasesMutex);

    auto oldLists = _databasesLists.load();
    decltype(oldLists) newLists = nullptr;
    TRI_vocbase_t* vocbase = nullptr;
    try {
      newLists = new DatabasesLists(*oldLists);

      auto it = newLists->_databases.find(name);
      if (it == newLists->_databases.end()) {
        // not found
        delete newLists;
        events::DropDatabase(name, TRI_ERROR_ARANGO_DATABASE_NOT_FOUND);
        return TRI_ERROR_ARANGO_DATABASE_NOT_FOUND;
      } else {
        vocbase = it->second;
        id = vocbase->id();
        // mark as deleted
        TRI_ASSERT(vocbase->type() == TRI_VOCBASE_TYPE_NORMAL);

        if (!vocbase->markAsDropped()) {
          // deleted by someone else?
          delete newLists;
          events::DropDatabase(name, TRI_ERROR_ARANGO_DATABASE_NOT_FOUND);
          return TRI_ERROR_ARANGO_DATABASE_NOT_FOUND;
        }

        newLists->_databases.erase(it);
        newLists->_droppedDatabases.insert(vocbase);
      }
    } catch (...) {
      delete newLists;
      return TRI_ERROR_OUT_OF_MEMORY;
    }

    TRI_ASSERT(vocbase != nullptr);
    TRI_ASSERT(id != 0);

    _databasesLists = newLists;
    _databasesProtector.scan();
    delete oldLists;

    vocbase->setIsOwnAppsDirectory(removeAppsDirectory);

    // invalidate all entries for the database
    arangodb::aql::QueryCache::instance()->invalidate(vocbase);

    res = engine->prepareDropDatabase(vocbase);

    if (res == TRI_ERROR_NO_ERROR) {
      if (writeMarker) {
        // TODO: what shall happen in case writeDropMarker() fails?
        writeDropMarker(id);
      }
    }
  }

  if (res == TRI_ERROR_NO_ERROR && waitForDeletion) {
    engine->waitUntilDeletion(id, true);
  }

  events::DropDatabase(name, res);
  return res;
}

/// @brief drops an existing database
int DatabaseFeature::dropDatabase(TRI_voc_tick_t id, bool writeMarker,
                                  bool waitForDeletion,
                                  bool removeAppsDirectory) {
  std::string name;

  // find database by name
  {
    auto unuser(_databasesProtector.use());
    auto theLists = _databasesLists.load();

    for (auto& p : theLists->_databases) {
      TRI_vocbase_t* vocbase = p.second;

      if (vocbase->id() == id) {
        name = vocbase->name();
        break;
      }
    }
  }

  // and call the regular drop function
  return dropDatabase(name, writeMarker, waitForDeletion, removeAppsDirectory);
}

std::vector<TRI_voc_tick_t> DatabaseFeature::getDatabaseIdsCoordinator(
    bool includeSystem) {
  std::vector<TRI_voc_tick_t> ids;
  {
    auto unuser(_databasesProtector.use());
    auto theLists = _databasesLists.load();

    for (auto& p : theLists->_coordinatorDatabases) {
      TRI_vocbase_t* vocbase = p.second;
      TRI_ASSERT(vocbase != nullptr);

      if (includeSystem || vocbase->name() != TRI_VOC_SYSTEM_DATABASE) {
        ids.emplace_back(vocbase->id());
      }
    }
  }

  return ids;
}

std::vector<TRI_voc_tick_t> DatabaseFeature::getDatabaseIds(
    bool includeSystem) {
  std::vector<TRI_voc_tick_t> ids;

  {
    auto unuser(_databasesProtector.use());
    auto theLists = _databasesLists.load();

    for (auto& p : theLists->_databases) {
      TRI_vocbase_t* vocbase = p.second;
      TRI_ASSERT(vocbase != nullptr);
      if (includeSystem || vocbase->name() != TRI_VOC_SYSTEM_DATABASE) {
        ids.emplace_back(vocbase->id());
      }
    }
  }

  return ids;
}

/// @brief return the list of all database names
std::vector<std::string> DatabaseFeature::getDatabaseNames() {
  std::vector<std::string> names;

  {
    auto unuser(_databasesProtector.use());
    auto theLists = _databasesLists.load();

    for (auto& p : theLists->_databases) {
      TRI_vocbase_t* vocbase = p.second;
      TRI_ASSERT(vocbase != nullptr);

      names.emplace_back(vocbase->name());
    }
  }

  std::sort(
      names.begin(), names.end(),
      [](std::string const& l, std::string const& r) -> bool { return l < r; });

  return names;
}

/// @brief return the list of all database names for a user
std::vector<std::string> DatabaseFeature::getDatabaseNamesForUser(
    std::string const& username) {
  std::vector<std::string> names;

  {
    auto unuser(_databasesProtector.use());
    auto theLists = _databasesLists.load();

    for (auto& p : theLists->_databases) {
      TRI_vocbase_t* vocbase = p.second;
      TRI_ASSERT(vocbase != nullptr);

      auto authentication = application_features::ApplicationServer::getFeature<
          AuthenticationFeature>("Authentication");
      auto level = authentication->canUseDatabase(username, vocbase->name());

      if (level == AuthLevel::NONE) {
        continue;
      }

      names.emplace_back(vocbase->name());
    }
  }

  std::sort(
      names.begin(), names.end(),
      [](std::string const& l, std::string const& r) -> bool { return l < r; });

  return names;
}

void DatabaseFeature::useSystemDatabase() {
  useDatabase(TRI_VOC_SYSTEM_DATABASE);
}

/// @brief get a coordinator database by its id
/// this will increase the reference-counter for the database
TRI_vocbase_t* DatabaseFeature::useDatabaseCoordinator(TRI_voc_tick_t id) {
  auto unuser(_databasesProtector.use());
  auto theLists = _databasesLists.load();

  for (auto& p : theLists->_coordinatorDatabases) {
    TRI_vocbase_t* vocbase = p.second;

    if (vocbase->id() == id) {
      bool result TRI_UNUSED = vocbase->use();

      // if we got here, no one else can have deleted the database
      TRI_ASSERT(result == true);
      return vocbase;
    }
  }
  return nullptr;
}

TRI_vocbase_t* DatabaseFeature::useDatabaseCoordinator(
    std::string const& name) {
  auto unuser(_databasesProtector.use());
  auto theLists = _databasesLists.load();

  auto it = theLists->_coordinatorDatabases.find(name);

  if (it != theLists->_coordinatorDatabases.end()) {
    TRI_vocbase_t* vocbase = it->second;
    vocbase->use();
    return vocbase;
  }

  return nullptr;
}

TRI_vocbase_t* DatabaseFeature::useDatabase(std::string const& name) {
  auto unuser(_databasesProtector.use());
  auto theLists = _databasesLists.load();

  auto it = theLists->_databases.find(name);

  if (it != theLists->_databases.end()) {
    TRI_vocbase_t* vocbase = it->second;
    vocbase->use();
    return vocbase;
  }

  return nullptr;
}

TRI_vocbase_t* DatabaseFeature::useDatabase(TRI_voc_tick_t id) {
  auto unuser(_databasesProtector.use());
  auto theLists = _databasesLists.load();

  for (auto& p : theLists->_databases) {
    TRI_vocbase_t* vocbase = p.second;

    if (vocbase->id() == id) {
      vocbase->use();
      return vocbase;
    }
  }

  return nullptr;
}

/// @brief lookup a database by its name, not increasing its reference count
TRI_vocbase_t* DatabaseFeature::lookupDatabaseCoordinator(
    std::string const& name) {
  auto unuser(_databasesProtector.use());
  auto theLists = _databasesLists.load();

  auto it = theLists->_coordinatorDatabases.find(name);

  if (it != theLists->_coordinatorDatabases.end()) {
    TRI_vocbase_t* vocbase = it->second;
    return vocbase;
  }

  return nullptr;
}

/// @brief lookup a database by its name, not increasing its reference count
TRI_vocbase_t* DatabaseFeature::lookupDatabase(std::string const& name) {
  auto unuser(_databasesProtector.use());
  auto theLists = _databasesLists.load();

  for (auto& p : theLists->_databases) {
    TRI_vocbase_t* vocbase = p.second;

    if (name == vocbase->name()) {
      return vocbase;
    }
  }

  return nullptr;
}

void DatabaseFeature::updateContexts() {
  TRI_ASSERT(_vocbase != nullptr);

  useSystemDatabase();

  auto queryRegistry = QueryRegistryFeature::QUERY_REGISTRY;
  TRI_ASSERT(queryRegistry != nullptr);

  auto vocbase = _vocbase;

  V8DealerFeature* dealer =
      ApplicationServer::getFeature<V8DealerFeature>("V8Dealer");

  dealer->defineContextUpdate(
      [queryRegistry, vocbase](v8::Isolate* isolate,
                               v8::Handle<v8::Context> context, size_t i) {
        TRI_InitV8VocBridge(isolate, context, queryRegistry, vocbase, i);
        TRI_InitV8Queries(isolate, context);
        TRI_InitV8Cluster(isolate, context);
        TRI_InitV8Agency(isolate, context);
      },
      vocbase);
}

void DatabaseFeature::closeDatabases() {
  // stop the replication appliers so all replication transactions can end
  if (_replicationApplier) {
    MUTEX_LOCKER(mutexLocker,
                 _databasesMutex);  // Only one should do this at a time
    // No need for the thread protector here, because we have the mutex

    for (auto& p : _databasesLists.load()->_databases) {
      TRI_vocbase_t* vocbase = p.second;
      TRI_ASSERT(vocbase != nullptr);
      TRI_ASSERT(vocbase->type() == TRI_VOCBASE_TYPE_NORMAL);
      if (vocbase->replicationApplier() != nullptr) {
        vocbase->replicationApplier()->stop(false);
      }
    }
  }
}

/// @brief close all opened databases
void DatabaseFeature::closeOpenDatabases() {
  MUTEX_LOCKER(mutexLocker,
               _databasesMutex);  // Only one should do this at a time
  // No need for the thread protector here, because we have the mutex
  // Note however, that somebody could still read the lists concurrently,
  // therefore we first install a new value, call scan() on the protector
  // and only then really destroy the vocbases:

  // Build the new value:
  auto oldList = _databasesLists.load();
  decltype(oldList) newList = nullptr;
  try {
    newList = new DatabasesLists();
    newList->_droppedDatabases = _databasesLists.load()->_droppedDatabases;
  } catch (...) {
    delete newList;
    throw;
  }

  // Replace the old by the new:
  _databasesLists = newList;
  _databasesProtector.scan();

  // Now it is safe to destroy the old databases and the old lists struct:
  for (auto& p : oldList->_databases) {
    TRI_vocbase_t* vocbase = p.second;
    TRI_ASSERT(vocbase != nullptr);
    TRI_ASSERT(vocbase->type() == TRI_VOCBASE_TYPE_NORMAL);
    vocbase->shutdown();

    delete vocbase;
  }

  for (auto& p : oldList->_coordinatorDatabases) {
    TRI_vocbase_t* vocbase = p.second;
    TRI_ASSERT(vocbase != nullptr);
    TRI_ASSERT(vocbase->type() == TRI_VOCBASE_TYPE_COORDINATOR);

    delete vocbase;
  }

  delete oldList;  // Note that this does not delete the TRI_vocbase_t pointers!
}

/// @brief create base app directory
int DatabaseFeature::createBaseApplicationDirectory(std::string const& appPath,
                                                    std::string const& type) {
  int res = TRI_ERROR_NO_ERROR;
  std::string path = arangodb::basics::FileUtils::buildFilename(appPath, type);

  if (!TRI_IsDirectory(path.c_str())) {
    std::string errorMessage;
    long systemError;
    res = TRI_CreateDirectory(path.c_str(), systemError, errorMessage);

    if (res == TRI_ERROR_NO_ERROR) {
      LOG(INFO) << "created base application directory '" << path << "'";
    } else {
      if ((res != TRI_ERROR_FILE_EXISTS) || (!TRI_IsDirectory(path.c_str()))) {
        LOG(ERR) << "unable to create base application directory "
                 << errorMessage;
      } else {
        LOG(INFO) << "someone else created base application directory '" << path
                  << "'";
        res = TRI_ERROR_NO_ERROR;
      }
    }
  }

  return res;
}

/// @brief create app subdirectory for a database
int DatabaseFeature::createApplicationDirectory(std::string const& name,
                                                std::string const& basePath) {
  if (basePath.empty()) {
    return TRI_ERROR_NO_ERROR;
  }

  std::string const path = basics::FileUtils::buildFilename(
      basics::FileUtils::buildFilename(basePath, "_db"), name);
  int res = TRI_ERROR_NO_ERROR;

  if (!TRI_IsDirectory(path.c_str())) {
    long systemError;
    std::string errorMessage;
    res = TRI_CreateRecursiveDirectory(path.c_str(), systemError, errorMessage);

    if (res == TRI_ERROR_NO_ERROR) {
      if (MMFilesLogfileManager::instance()->isInRecovery()) {
        LOG(TRACE) << "created application directory '" << path
                   << "' for database '" << name << "'";
      } else {
        LOG(INFO) << "created application directory '" << path
                  << "' for database '" << name << "'";
      }
    } else if (res == TRI_ERROR_FILE_EXISTS) {
      LOG(INFO) << "unable to create application directory '" << path
                << "' for database '" << name << "': " << errorMessage;
      res = TRI_ERROR_NO_ERROR;
    } else {
      LOG(ERR) << "unable to create application directory '" << path
               << "' for database '" << name << "': " << errorMessage;
    }
  }

  return res;
}

/// @brief iterate over all databases in the databases directory and open them
int DatabaseFeature::iterateDatabases(VPackSlice const& databases) {
  V8DealerFeature* dealer =
      ApplicationServer::getFeature<V8DealerFeature>("V8Dealer");
  std::string const appPath = dealer->appPath();

  StorageEngine* engine = EngineSelectorFeature::ENGINE;

  int res = TRI_ERROR_NO_ERROR;

  // open databases in defined order
  MUTEX_LOCKER(mutexLocker, _databasesMutex);

  auto oldLists = _databasesLists.load();
  auto newLists = new DatabasesLists(*oldLists);

  try {
    for (auto const& it : VPackArrayIterator(databases)) {
      TRI_ASSERT(it.isObject());

      VPackSlice deleted = it.get("deleted");
      if (deleted.isBoolean() && deleted.getBoolean()) {
        // ignore deleted databases here
        continue;
      }

      std::string const databaseName = it.get("name").copyString();

      // create app directory for database if it does not exist
      res = createApplicationDirectory(databaseName, appPath);

      if (res != TRI_ERROR_NO_ERROR) {
        break;
      }

      // open the database and scan collections in it

      // try to open this database
      TRI_vocbase_t* vocbase = engine->openDatabase(it, _upgrade);
      // we found a valid database
      TRI_ASSERT(vocbase != nullptr);

      try {
        vocbase->addReplicationApplier(TRI_CreateReplicationApplier(vocbase));
      } catch (std::exception const& ex) {
        LOG(FATAL) << "initializing replication applier for database '"
                   << vocbase->name() << "' failed: " << ex.what();
        FATAL_ERROR_EXIT();
      }

      if (databaseName == TRI_VOC_SYSTEM_DATABASE) {
        // found the system database
        TRI_ASSERT(_vocbase == nullptr);
        _vocbase = vocbase;
      }

      newLists->_databases.insert(std::make_pair(vocbase->name(), vocbase));
    }
  } catch (std::exception const& ex) {
    delete newLists;

    LOG(FATAL) << "cannot start database: " << ex.what();
    FATAL_ERROR_EXIT();
  } catch (...) {
    delete newLists;

    LOG(FATAL) << "cannot start database: unknown exception";
    FATAL_ERROR_EXIT();
  }

  _databasesLists = newLists;
  _databasesProtector.scan();
  delete oldLists;

  return res;
}

/// @brief close all dropped databases
void DatabaseFeature::closeDroppedDatabases() {
  MUTEX_LOCKER(mutexLocker, _databasesMutex);

  // No need for the thread protector here, because we have the mutex
  // Note however, that somebody could still read the lists concurrently,
  // therefore we first install a new value, call scan() on the protector
  // and only then really destroy the vocbases:

  // Build the new value:
  auto oldList = _databasesLists.load();
  decltype(oldList) newList = nullptr;
  try {
    newList = new DatabasesLists();
    newList->_databases = _databasesLists.load()->_databases;
    newList->_coordinatorDatabases =
        _databasesLists.load()->_coordinatorDatabases;
  } catch (...) {
    delete newList;
    throw;
  }

  // Replace the old by the new:
  _databasesLists = newList;
  _databasesProtector.scan();

  // Now it is safe to destroy the old dropped databases and the old lists
  // struct:
  for (TRI_vocbase_t* vocbase : oldList->_droppedDatabases) {
    TRI_ASSERT(vocbase != nullptr);

    if (vocbase->type() == TRI_VOCBASE_TYPE_NORMAL) {
      vocbase->shutdown();
      delete vocbase;
    } else if (vocbase->type() == TRI_VOCBASE_TYPE_COORDINATOR) {
      delete vocbase;
    } else {
      LOG(ERR) << "unknown database type " << vocbase->type() << " "
               << vocbase->name() << " - close doing nothing.";
    }
  }

  delete oldList;  // Note that this does not delete the TRI_vocbase_t pointers!
}

void DatabaseFeature::verifyAppPaths() {
  // create shared application directory js/apps
  V8DealerFeature* dealer =
      ApplicationServer::getFeature<V8DealerFeature>("V8Dealer");
  auto appPath = dealer->appPath();

  if (!appPath.empty() && !TRI_IsDirectory(appPath.c_str())) {
    long systemError;
    std::string errorMessage;
    int res = TRI_CreateRecursiveDirectory(appPath.c_str(), systemError,
                                           errorMessage);

    if (res == TRI_ERROR_NO_ERROR) {
      LOG(INFO) << "created --javascript.app-path directory '" << appPath
                << "'";
    } else {
      LOG(ERR) << "unable to create --javascript.app-path directory '"
               << appPath << "': " << errorMessage;
      THROW_ARANGO_EXCEPTION(res);
    }
  }

  // create subdirectory js/apps/_db if not yet present
  int res = createBaseApplicationDirectory(appPath, "_db");

  if (res != TRI_ERROR_NO_ERROR) {
    LOG(ERR) << "unable to initialize databases: " << TRI_errno_string(res);
    THROW_ARANGO_EXCEPTION(res);
  }
}

/// @brief activates deadlock detection in all existing databases
void DatabaseFeature::enableDeadlockDetection() {
  auto unuser(_databasesProtector.use());
  auto theLists = _databasesLists.load();

  for (auto& p : theLists->_databases) {
    TRI_vocbase_t* vocbase = p.second;
    TRI_ASSERT(vocbase != nullptr);

    vocbase->_deadlockDetector.enabled(true);
  }
}

/// @brief writes a create-database marker into the log
int DatabaseFeature::writeCreateMarker(TRI_voc_tick_t id,
                                       VPackSlice const& slice) {
  int res = TRI_ERROR_NO_ERROR;

  try {
    MMFilesDatabaseMarker marker(TRI_DF_MARKER_VPACK_CREATE_DATABASE, id,
                                 slice);
    MMFilesWalSlotInfoCopy slotInfo =
        MMFilesLogfileManager::instance()->allocateAndWrite(marker,
                                                                    false);

    if (slotInfo.errorCode != TRI_ERROR_NO_ERROR) {
      // throw an exception which is caught at the end of this function
      THROW_ARANGO_EXCEPTION(slotInfo.errorCode);
    }
  } catch (arangodb::basics::Exception const& ex) {
    res = ex.code();
  } catch (...) {
    res = TRI_ERROR_INTERNAL;
  }

  if (res != TRI_ERROR_NO_ERROR) {
    LOG(WARN) << "could not save create database marker in log: "
              << TRI_errno_string(res);
  }

  return res;
}

/// @brief writes a drop-database marker into the log
int DatabaseFeature::writeDropMarker(TRI_voc_tick_t id) {
  int res = TRI_ERROR_NO_ERROR;

  try {
    VPackBuilder builder;
    builder.openObject();
    builder.add("id", VPackValue(std::to_string(id)));
    builder.close();

    MMFilesDatabaseMarker marker(TRI_DF_MARKER_VPACK_DROP_DATABASE, id,
                                 builder.slice());

    MMFilesWalSlotInfoCopy slotInfo =
        MMFilesLogfileManager::instance()->allocateAndWrite(marker,
                                                                    false);

    if (slotInfo.errorCode != TRI_ERROR_NO_ERROR) {
      // throw an exception which is caught at the end of this function
      THROW_ARANGO_EXCEPTION(slotInfo.errorCode);
    }
  } catch (arangodb::basics::Exception const& ex) {
    res = ex.code();
  } catch (...) {
    res = TRI_ERROR_INTERNAL;
  }

  if (res != TRI_ERROR_NO_ERROR) {
    LOG(WARN) << "could not save drop database marker in log: "
              << TRI_errno_string(res);
  }

  return res;
}<|MERGE_RESOLUTION|>--- conflicted
+++ resolved
@@ -172,17 +172,9 @@
             database->shutdown();
             usleep(10000);
           };
-<<<<<<< HEAD
           while (!MMFilesLogfileManager::instance()
                   ->executeWhileNothingQueued(callback)) {
             LOG(TRACE) << "Trying to shutdown dropped database, waiting for phase in which the collector thread does not have queued operations.";
-=======
-          while (!arangodb::wal::LogfileManager::instance()
-                      ->executeWhileNothingQueued(callback)) {
-            LOG(DEBUG) << "Trying to shutdown dropped database, waiting for "
-                          "phase in which the collector thread does not have "
-                          "queued operations.";
->>>>>>> 16c19ad9
             usleep(500000);
           }
 
@@ -259,11 +251,6 @@
   startsAfter("EngineSelector");
   startsAfter("MMFilesLogfileManager");
   startsAfter("InitDatabase");
-<<<<<<< HEAD
-  startsAfter("IndexThread");
-=======
-  startsAfter("RevisionCache");
->>>>>>> 16c19ad9
 }
 
 DatabaseFeature::~DatabaseFeature() {
