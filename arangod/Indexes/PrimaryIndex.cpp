--- conflicted
+++ resolved
@@ -151,39 +151,6 @@
     VPackBuilder& builder) const {
   Index::toVelocyPackFigures(builder);
   _primaryIndex->appendToVelocyPack(builder);
-<<<<<<< HEAD
-=======
-  return builder;
-}
-
-////////////////////////////////////////////////////////////////////////////////
-/// @brief return a JSON representation of the index
-////////////////////////////////////////////////////////////////////////////////
-
-arangodb::basics::Json PrimaryIndex::toJson(TRI_memory_zone_t* zone,
-                                            bool withFigures) const {
-  auto json = Index::toJson(zone, withFigures);
-
-  // hard-coded
-  json("unique", arangodb::basics::Json(true))("sparse",
-                                               arangodb::basics::Json(false));
-
-  return json;
-}
-
-////////////////////////////////////////////////////////////////////////////////
-/// @brief return a JSON representation of the index figures
-////////////////////////////////////////////////////////////////////////////////
-
-arangodb::basics::Json PrimaryIndex::toJsonFigures(
-    TRI_memory_zone_t* zone) const {
-  arangodb::basics::Json json(zone, arangodb::basics::Json::Object);
-
-  json("memory", arangodb::basics::Json(static_cast<double>(memory())));
-  _primaryIndex->appendToJson(zone, json);
-
-  return json;
->>>>>>> 288ed041
 }
 
 int PrimaryIndex::insert(arangodb::Transaction*, TRI_doc_mptr_t const*,
