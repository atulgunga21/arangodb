--- conflicted
+++ resolved
@@ -749,29 +749,6 @@
   return scope.Close(v8::String::New(state.c_str(), state.size()));
 }
 
-<<<<<<< HEAD
-////////////////////////////////////////////////////////////////////////////////
-/// @brief creates a uniqid
-////////////////////////////////////////////////////////////////////////////////
-
-static v8::Handle<v8::Value> JS_UniqidServerState (v8::Arguments const& argv) {
-  v8::HandleScope scope;
-
-  if (argv.Length() != 0) {
-    TRI_V8_EXCEPTION_USAGE(scope, "uniqid()");
-  }
-  
-  uint64_t value = ServerState::instance()->uniqid();
-
-  if (value == 0) {
-    TRI_V8_EXCEPTION_MESSAGE(scope, TRI_ERROR_INTERNAL, "unable to generate unique id");
-  }
-
-  const std::string id = StringUtils::itoa(value);
-
-  return scope.Close(v8::String::New(id.c_str(), id.size()));
-}
-
 ////////////////////////////////////////////////////////////////////////////////
 /// @brief prepare to send a request
 ///
@@ -1002,8 +979,6 @@
 }
 
 
-=======
->>>>>>> 7fcabc2c
 // -----------------------------------------------------------------------------
 // --SECTION--                                                  public functions
 // -----------------------------------------------------------------------------
@@ -1053,9 +1028,6 @@
   v8g->AgencyTempl = v8::Persistent<v8::ObjectTemplate>::New(isolate, rt);
   TRI_AddGlobalFunctionVocbase(context, "ArangoAgency", ft->GetFunction());
   
-<<<<<<< HEAD
-  // ...........................................................................
-=======
   // .............................................................................
   // generate the cluster info template
   // .............................................................................
@@ -1076,7 +1048,6 @@
   TRI_AddGlobalFunctionVocbase(context, "ArangoClusterInfo", ft->GetFunction());
   
   // .............................................................................
->>>>>>> 7fcabc2c
   // generate the server state template
   // ...........................................................................
 
