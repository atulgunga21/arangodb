--- conflicted
+++ resolved
@@ -203,12 +203,8 @@
         if (it != result._values.end()) {
           // there is a plan version
           uint64_t planVersion =
-<<<<<<< HEAD
-              triagens::basics::VelocyPackHelper::stringUInt64(
+              arangodb::basics::VelocyPackHelper::stringUInt64(
                   it->second._vpack->slice());
-=======
-              arangodb::basics::JsonHelper::stringUInt64((*it).second._json);
->>>>>>> 288ed041
 
           if (planVersion > lastPlanVersionNoticed) {
             lastPlanVersionNoticed = planVersion;
@@ -316,14 +312,9 @@
 
       if (it != result._values.end()) {
         // there is a plan version
-        
-        uint64_t planVersion =
-<<<<<<< HEAD
-            triagens::basics::VelocyPackHelper::stringUInt64(
-                it->second._vpack->slice());
-=======
-            arangodb::basics::JsonHelper::stringUInt64((*it).second._json);
->>>>>>> 288ed041
+
+        uint64_t planVersion = arangodb::basics::VelocyPackHelper::stringUInt64(
+            it->second._vpack->slice());
 
         if (planVersion > lastPlanVersionNoticed) {
           if (handlePlanChangeCoordinator(planVersion)) {
@@ -342,12 +333,8 @@
           result._values.begin();
       if (it != result._values.end()) {
         // there is a UserVersion
-        uint64_t userVersion =
-<<<<<<< HEAD
-          triagens::basics::VelocyPackHelper::stringUInt64(it->second._vpack->slice());
-=======
-            arangodb::basics::JsonHelper::stringUInt64((*it).second._json);
->>>>>>> 288ed041
+        uint64_t userVersion = arangodb::basics::VelocyPackHelper::stringUInt64(
+            it->second._vpack->slice());
         if (userVersion != oldUserVersion) {
           // reload user cache for all databases
           std::vector<DatabaseID> dbs =
@@ -535,17 +522,11 @@
       VPackSlice const options = it->second._vpack->slice();
 
       TRI_voc_tick_t id = 0;
-<<<<<<< HEAD
       if (options.hasKey("id")) {
         VPackSlice const v = options.get("id"); 
         if (v.isString()) {
-          id = triagens::basics::StringUtils::uint64(v.copyString());
-        }
-=======
-      TRI_json_t const* v = TRI_LookupObjectJson(options, "id");
-      if (TRI_IsStringJson(v)) {
-        id = arangodb::basics::StringUtils::uint64(v->_value._string.data);
->>>>>>> 288ed041
+          id = arangodb::basics::StringUtils::uint64(v.copyString());
+        }
       }
 
       if (id > 0) {
@@ -675,16 +656,11 @@
   if (it != result._values.end()) {
     lastCommandIndex = (*it).second._index;
 
-<<<<<<< HEAD
     std::string command = "";
     VPackSlice const slice = it->second._vpack->slice();
     if (slice.isString()) {
       command = slice.copyString();
     }
-=======
-    std::string const command =
-        arangodb::basics::JsonHelper::getStringValue((*it).second._json, "");
->>>>>>> 288ed041
     ServerState::StateEnum newState = ServerState::stringToState(command);
 
     if (newState != ServerState::STATE_UNDEFINED) {
