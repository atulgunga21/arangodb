--- conflicted
+++ resolved
@@ -547,11 +547,7 @@
               options.silent = true;
               options.recoveryMarker = envelope;
               options.waitForSync = false;
-<<<<<<< HEAD
-              options.ignoreRevs = false;
-=======
               options.ignoreRevs = true;
->>>>>>> 846e6b61
 
               try {
                 OperationResult opRes = trx->remove(collectionName, VPackSlice(ptr), options);
