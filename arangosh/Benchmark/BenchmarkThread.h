////////////////////////////////////////////////////////////////////////////////
/// DISCLAIMER
///
/// Copyright 2014-2016 ArangoDB GmbH, Cologne, Germany
/// Copyright 2004-2014 triAGENS GmbH, Cologne, Germany
///
/// Licensed under the Apache License, Version 2.0 (the "License");
/// you may not use this file except in compliance with the License.
/// You may obtain a copy of the License at
///
///     http://www.apache.org/licenses/LICENSE-2.0
///
/// Unless required by applicable law or agreed to in writing, software
/// distributed under the License is distributed on an "AS IS" BASIS,
/// WITHOUT WARRANTIES OR CONDITIONS OF ANY KIND, either express or implied.
/// See the License for the specific language governing permissions and
/// limitations under the License.
///
/// Copyright holder is ArangoDB GmbH, Cologne, Germany
///
/// @author Jan Steemann
////////////////////////////////////////////////////////////////////////////////

#ifndef ARANGOSH_BENCHMARK_BENCHMARK_THREAD_H
#define ARANGOSH_BENCHMARK_BENCHMARK_THREAD_H 1

#include "Basics/Common.h"

#include "Basics/ConditionLocker.h"
#include "Basics/ConditionVariable.h"
#include "Basics/Exceptions.h"
#include "Basics/Logger.h"
#include "Basics/Thread.h"
#include "Basics/hashes.h"
#include "Benchmark/BenchmarkCounter.h"
#include "Benchmark/BenchmarkOperation.h"
#include "Rest/HttpResponse.h"
#include "SimpleHttpClient/GeneralClientConnection.h"
#include "SimpleHttpClient/SimpleHttpClient.h"
#include "SimpleHttpClient/SimpleHttpResult.h"

namespace arangodb {
namespace arangob {

class BenchmarkThread : public arangodb::Thread {
 public:
  BenchmarkThread(BenchmarkOperation* operation,
                  basics::ConditionVariable* condition, void (*callback)(),
                  int threadNumber, const unsigned long batchSize,
                  BenchmarkCounter<unsigned long>* operationsCounter,
                  rest::Endpoint* endpoint, std::string const& databaseName,
                  std::string const& username, std::string const& password,
                  double requestTimeout, double connectTimeout,
                  uint32_t sslProtocol, bool keepAlive, bool async,
                  bool verbose)
      : Thread("arangob"),
        _operation(operation),
        _startCondition(condition),
        _callback(callback),
        _threadNumber(threadNumber),
        _batchSize(batchSize),
        _warningCount(0),
        _operationsCounter(operationsCounter),
        _endpoint(endpoint),
        _headers(),
        _databaseName(databaseName),
        _username(username),
        _password(password),
        _requestTimeout(requestTimeout),
        _connectTimeout(connectTimeout),
        _sslProtocol(sslProtocol),
        _keepAlive(keepAlive),
        _async(async),
        _client(nullptr),
        _connection(nullptr),
        _offset(0),
        _counter(0),
        _time(0.0),
        _verbose(verbose) {
    _errorHeader =
        basics::StringUtils::tolower(rest::HttpResponse::BatchErrorHeader);
  }

  ~BenchmarkThread() {
    shutdown();
    delete _client;
    delete _connection;
  }

 protected:
  //////////////////////////////////////////////////////////////////////////////
  /// @brief the thread program
  //////////////////////////////////////////////////////////////////////////////

  void run() {
    _connection = httpclient::GeneralClientConnection::factory(
        _endpoint, _requestTimeout, _connectTimeout, 3, _sslProtocol);

    if (_connection == nullptr) {
      LOG(FATAL) << "out of memory"; FATAL_ERROR_EXIT();
    }

    _client =
        new httpclient::SimpleHttpClient(_connection, _requestTimeout, true);

    if (_client == nullptr) {
      LOG(FATAL) << "out of memory"; FATAL_ERROR_EXIT();
    }

    _client->setLocationRewriter(this, &rewriteLocation);

    _client->setUserNamePassword("/", _username, _password);
    _client->setKeepAlive(_keepAlive);

    // test the connection
    httpclient::SimpleHttpResult* result =
        _client->request(rest::HttpRequest::HTTP_REQUEST_GET, "/_api/version",
                         nullptr, 0, _headers);

    if (!result || !result->isComplete()) {
      if (result) {
        delete result;
      }

      LOG(FATAL) << "could not connect to server"; FATAL_ERROR_EXIT();
    }

    delete result;

    // if we're the first thread, set up the test
    if (_threadNumber == 0) {
      if (!_operation->setUp(_client)) {
        LOG(FATAL) << "could not set up the test"; FATAL_ERROR_EXIT();
      }
    }

    if (_async) {
      _headers["x-arango-async"] = "true";
    }

    _callback();

    // wait for start condition to be broadcasted
    {
      CONDITION_LOCKER(guard, (*_startCondition));
      guard.wait();
    }

    while (1) {
      unsigned long numOps = _operationsCounter->next(_batchSize);

      if (numOps == 0) {
        break;
      }

      if (_batchSize < 1) {
        executeSingleRequest();
      } else {
        try {
          executeBatchRequest(numOps);
        } catch (arangodb::basics::Exception const& ex) {
          LOG(FATAL) << "Caught exception during test execution: " << ex.code() << " " << ex.what(); FATAL_ERROR_EXIT();
        } catch (std::bad_alloc const&) {
          LOG(FATAL) << "Caught OOM exception during test execution!"; FATAL_ERROR_EXIT();
        } catch (std::exception const& ex) {
          LOG(FATAL) << "Caught STD exception during test execution: " << ex.what(); FATAL_ERROR_EXIT();
        } catch (...) {
          LOG(FATAL) << "Caught unknown exception during test execution!"; FATAL_ERROR_EXIT();
        }
      }
      _operationsCounter->done(_batchSize > 0 ? _batchSize : 1);
    }
  }

 private:
  //////////////////////////////////////////////////////////////////////////////
  /// @brief request location rewriter (injects database name)
  //////////////////////////////////////////////////////////////////////////////

  static std::string rewriteLocation(void* data, std::string const& location) {
    auto t = static_cast<arangob::BenchmarkThread*>(data);

    TRI_ASSERT(t != nullptr);

    if (location.substr(0, 5) == "/_db/") {
      // location already contains /_db/
      return location;
    }

    if (location[0] == '/') {
      return std::string("/_db/" + t->_databaseName + location);
    } else {
      return std::string("/_db/" + t->_databaseName + "/" + location);
    }
  }

  //////////////////////////////////////////////////////////////////////////////
  /// @brief execute a batch request with numOperations parts
  //////////////////////////////////////////////////////////////////////////////

  void executeBatchRequest(const unsigned long numOperations) {
    static char const boundary[] = "XXXarangob-benchmarkXXX";
    size_t blen = strlen(boundary);

    basics::StringBuffer batchPayload(TRI_UNKNOWN_MEM_ZONE);
    int ret = batchPayload.reserve(numOperations * 1024);
    if (ret != TRI_ERROR_NO_ERROR) {
      LOG(FATAL) << "Failed to reserve " << numOperations * 1024 << " bytes for " << numOperations << " batch operations: " << ret; FATAL_ERROR_EXIT();
    }
    for (unsigned long i = 0; i < numOperations; ++i) {
      // append boundary
      batchPayload.appendText(TRI_CHAR_LENGTH_PAIR("--"));
      batchPayload.appendText(boundary, blen);
      batchPayload.appendText(TRI_CHAR_LENGTH_PAIR("\r\n"));
      // append content-type, this will also begin the body
      batchPayload.appendText(TRI_CHAR_LENGTH_PAIR("Content-Type: "));
      batchPayload.appendText(rest::HttpRequest::BatchContentType);
      batchPayload.appendText(TRI_CHAR_LENGTH_PAIR("\r\n\r\n"));

      // everything else (i.e. part request header & body) will get into the
      // body
      size_t const threadCounter = _counter++;
      size_t const globalCounter = _offset + threadCounter;
      std::string const url =
          _operation->url(_threadNumber, threadCounter, globalCounter);
      size_t payloadLength = 0;
      bool mustFree = false;
      char const* payload =
          _operation->payload(&payloadLength, _threadNumber, threadCounter,
                              globalCounter, &mustFree);
      const rest::HttpRequest::HttpRequestType type =
          _operation->type(_threadNumber, threadCounter, globalCounter);
      if (url.empty()) {
        LOG(WARN) << "URL is empty!";
      }

      // headline, e.g. POST /... HTTP/1.1
      rest::HttpRequest::appendMethod(type, &batchPayload);
      batchPayload.appendText(url);
      batchPayload.appendText(TRI_CHAR_LENGTH_PAIR(" HTTP/1.1\r\n"));
      batchPayload.appendText(TRI_CHAR_LENGTH_PAIR("\r\n"));

      // body
      batchPayload.appendText(payload, payloadLength);
      batchPayload.appendText(TRI_CHAR_LENGTH_PAIR("\r\n"));

      if (mustFree) {
        TRI_Free(TRI_UNKNOWN_MEM_ZONE, (void*)payload);
      }
    }

    // end of MIME
    batchPayload.appendText(TRI_CHAR_LENGTH_PAIR("--"));
    batchPayload.appendText(boundary, blen);
    batchPayload.appendText(TRI_CHAR_LENGTH_PAIR("--\r\n"));

    _headers.erase("Content-Type");
    _headers["Content-Type"] =
        rest::HttpRequest::MultiPartContentType + "; boundary=" + boundary;

    double start = TRI_microtime();
    httpclient::SimpleHttpResult* result =
        _client->request(rest::HttpRequest::HTTP_REQUEST_POST, "/_api/batch",
                         batchPayload.c_str(), batchPayload.length(), _headers);
    _time += TRI_microtime() - start;

    if (result == nullptr || !result->isComplete()) {
      if (result != nullptr) {
        _operationsCounter->incIncompleteFailures(numOperations);
      }
      _operationsCounter->incFailures(numOperations);
      if (result != nullptr) {
        delete result;
      }
      _warningCount++;
      if (_warningCount < MaxWarnings) {
        LOG(WARN) << "batch operation failed because server did not reply";
      }
      return;
    }

    if (result->wasHttpError()) {
      _operationsCounter->incFailures(numOperations);

      _warningCount++;
      if (_warningCount < MaxWarnings) {
<<<<<<< HEAD
        LOG(WARN) << "batch operation failed with HTTP code " << result->getHttpReturnCode() << " - " << result->getHttpReturnMessage().c_str() << " ";
#ifdef ARANGODB_ENABLE_MAINTAINER_MODE
        LOG(WARN) << "We tried to send this size:\n " << batchPayload.length();
        LOG(WARN) << "We tried to send this:\n " << batchPayload.c_str();
=======
        LOG(WARN) << "batch operation failed with HTTP code " << result->getHttpReturnCode() << " - " << result->getHttpReturnMessage() << " ";
#ifdef TRI_ENABLE_MAINTAINER_MODE
        LOG(WARN) << "We tried to send this:\n " << std::string(batchPayload.c_str(), batchPayload.length());
>>>>>>> 5a0c6597
#endif
      } else if (_warningCount == MaxWarnings) {
        LOG(WARN) << "...more warnings...";
      }
    } else {
      auto const& headers = result->getHeaderFields();
      auto it = headers.find(_errorHeader);

      if (it != headers.end()) {
        uint32_t errorCount = basics::StringUtils::uint32((*it).second);

        if (errorCount > 0) {
          _operationsCounter->incFailures(errorCount);
          _warningCount++;
          if (_warningCount < MaxWarnings) {
            LOG(WARN) << "Server side warning count: " << errorCount;
            if (_verbose) {
              LOG(WARN) << "Server reply: " << result->getBody().c_str();
<<<<<<< HEAD
#ifdef ARANGODB_ENABLE_MAINTAINER_MODE
              LOG(WARN) << "We tried to send this size:\n " << batchPayload.length();
              LOG(WARN) << "We tried to send this:\n " << batchPayload.c_str();
=======
#ifdef TRI_ENABLE_MAINTAINER_MODE
              LOG(WARN) << "We tried to send this:\n " << std::string(batchPayload.c_str(), batchPayload.length());
>>>>>>> 5a0c6597
#endif
            }
          }
        }
      }
    }
    delete result;
  }

  //////////////////////////////////////////////////////////////////////////////
  /// @brief execute a single request
  //////////////////////////////////////////////////////////////////////////////

  void executeSingleRequest() {
    size_t const threadCounter = _counter++;
    size_t const globalCounter = _offset + threadCounter;
    const rest::HttpRequest::HttpRequestType type =
        _operation->type(_threadNumber, threadCounter, globalCounter);
    std::string const url =
        _operation->url(_threadNumber, threadCounter, globalCounter);
    size_t payloadLength = 0;
    bool mustFree = false;

    // std::cout << "thread number #" << _threadNumber << ", threadCounter " <<
    // threadCounter << ", globalCounter " << globalCounter << "\n";
    char const* payload = _operation->payload(
        &payloadLength, _threadNumber, threadCounter, globalCounter, &mustFree);

    double start = TRI_microtime();
    httpclient::SimpleHttpResult* result =
        _client->request(type, url, payload, payloadLength, _headers);
    _time += TRI_microtime() - start;

    if (mustFree) {
      TRI_Free(TRI_UNKNOWN_MEM_ZONE, (void*)payload);
    }

    if (result == nullptr || !result->isComplete()) {
      _operationsCounter->incFailures(1);
      if (result != nullptr) {
        _operationsCounter->incIncompleteFailures(1);
        delete result;
      }
      _warningCount++;
      if (_warningCount < MaxWarnings) {
        LOG(WARN) << "batch operation failed because server did not reply";
      }
      return;
    }

    if (result->wasHttpError()) {
      _operationsCounter->incFailures(1);

      _warningCount++;
      if (_warningCount < MaxWarnings) {
        LOG(WARN) << "request for URL '" << url << "' failed with HTTP code " << result->getHttpReturnCode();
      } else if (_warningCount == MaxWarnings) {
        LOG(WARN) << "...more warnings...";
      }
    }
    delete result;
  }

 public:
  //////////////////////////////////////////////////////////////////////////////
  /// @brief set the threads offset value
  //////////////////////////////////////////////////////////////////////////////

  void setOffset(size_t offset) { _offset = offset; }

  //////////////////////////////////////////////////////////////////////////////
  /// @brief return the total time accumulated by the thread
  //////////////////////////////////////////////////////////////////////////////

  double getTime() const { return _time; }

 private:
  //////////////////////////////////////////////////////////////////////////////
  /// @brief the operation to benchmark
  //////////////////////////////////////////////////////////////////////////////

  arangob::BenchmarkOperation* _operation;

  //////////////////////////////////////////////////////////////////////////////
  /// @brief condition variable
  //////////////////////////////////////////////////////////////////////////////

  basics::ConditionVariable* _startCondition;

  //////////////////////////////////////////////////////////////////////////////
  /// @brief start callback function
  //////////////////////////////////////////////////////////////////////////////

  void (*_callback)();

  //////////////////////////////////////////////////////////////////////////////
  /// @brief our thread number
  //////////////////////////////////////////////////////////////////////////////

  int _threadNumber;

  //////////////////////////////////////////////////////////////////////////////
  /// @brief batch size
  //////////////////////////////////////////////////////////////////////////////

  unsigned long const _batchSize;

  //////////////////////////////////////////////////////////////////////////////
  /// @brief warning counter
  //////////////////////////////////////////////////////////////////////////////

  int _warningCount;

  //////////////////////////////////////////////////////////////////////////////
  /// @brief benchmark counter
  //////////////////////////////////////////////////////////////////////////////

  arangob::BenchmarkCounter<unsigned long>* _operationsCounter;

  //////////////////////////////////////////////////////////////////////////////
  /// @brief endpoint to use
  //////////////////////////////////////////////////////////////////////////////

  rest::Endpoint* _endpoint;

  //////////////////////////////////////////////////////////////////////////////
  /// @brief extra request headers
  //////////////////////////////////////////////////////////////////////////////

  std::map<std::string, std::string> _headers;

  //////////////////////////////////////////////////////////////////////////////
  /// @brief database name
  //////////////////////////////////////////////////////////////////////////////

  std::string const _databaseName;

  //////////////////////////////////////////////////////////////////////////////
  /// @brief HTTP username
  //////////////////////////////////////////////////////////////////////////////

  std::string const _username;

  //////////////////////////////////////////////////////////////////////////////
  /// @brief HTTP password
  //////////////////////////////////////////////////////////////////////////////

  std::string const _password;

  //////////////////////////////////////////////////////////////////////////////
  /// @brief the request timeout (in s)
  //////////////////////////////////////////////////////////////////////////////

  double _requestTimeout;

  //////////////////////////////////////////////////////////////////////////////
  /// @brief the connection timeout (in s)
  //////////////////////////////////////////////////////////////////////////////

  double _connectTimeout;

  //////////////////////////////////////////////////////////////////////////////
  /// @brief ssl protocol
  //////////////////////////////////////////////////////////////////////////////

  uint32_t _sslProtocol;

  //////////////////////////////////////////////////////////////////////////////
  /// @brief use HTTP keep-alive
  //////////////////////////////////////////////////////////////////////////////

  bool _keepAlive;

  //////////////////////////////////////////////////////////////////////////////
  /// @brief send async requests
  //////////////////////////////////////////////////////////////////////////////

  bool _async;

  //////////////////////////////////////////////////////////////////////////////
  /// @brief underlying client
  //////////////////////////////////////////////////////////////////////////////

  arangodb::httpclient::SimpleHttpClient* _client;

  //////////////////////////////////////////////////////////////////////////////
  /// @brief connection to the server
  //////////////////////////////////////////////////////////////////////////////

  arangodb::httpclient::GeneralClientConnection* _connection;

  //////////////////////////////////////////////////////////////////////////////
  /// @brief thread offset value
  //////////////////////////////////////////////////////////////////////////////

  size_t _offset;

  //////////////////////////////////////////////////////////////////////////////
  /// @brief thread counter value
  //////////////////////////////////////////////////////////////////////////////

  size_t _counter;

  //////////////////////////////////////////////////////////////////////////////
  /// @brief time
  //////////////////////////////////////////////////////////////////////////////

  double _time;

  //////////////////////////////////////////////////////////////////////////////
  /// @brief lower-case error header we look for
  //////////////////////////////////////////////////////////////////////////////

  std::string _errorHeader;

  //////////////////////////////////////////////////////////////////////////////
  /// @brief maximum number of warnings to be displayed per thread
  //////////////////////////////////////////////////////////////////////////////

  static int const MaxWarnings = 5;

  //////////////////////////////////////////////////////////////////////////////
  /// @brief output replies if error count in http relpy > 0
  //////////////////////////////////////////////////////////////////////////////

  bool _verbose;
};
}
}

#endif<|MERGE_RESOLUTION|>--- conflicted
+++ resolved
@@ -97,14 +97,16 @@
         _endpoint, _requestTimeout, _connectTimeout, 3, _sslProtocol);
 
     if (_connection == nullptr) {
-      LOG(FATAL) << "out of memory"; FATAL_ERROR_EXIT();
+      LOG(FATAL) << "out of memory";
+      FATAL_ERROR_EXIT();
     }
 
     _client =
         new httpclient::SimpleHttpClient(_connection, _requestTimeout, true);
 
     if (_client == nullptr) {
-      LOG(FATAL) << "out of memory"; FATAL_ERROR_EXIT();
+      LOG(FATAL) << "out of memory";
+      FATAL_ERROR_EXIT();
     }
 
     _client->setLocationRewriter(this, &rewriteLocation);
@@ -122,7 +124,8 @@
         delete result;
       }
 
-      LOG(FATAL) << "could not connect to server"; FATAL_ERROR_EXIT();
+      LOG(FATAL) << "could not connect to server";
+      FATAL_ERROR_EXIT();
     }
 
     delete result;
@@ -130,7 +133,8 @@
     // if we're the first thread, set up the test
     if (_threadNumber == 0) {
       if (!_operation->setUp(_client)) {
-        LOG(FATAL) << "could not set up the test"; FATAL_ERROR_EXIT();
+        LOG(FATAL) << "could not set up the test";
+        FATAL_ERROR_EXIT();
       }
     }
 
@@ -159,13 +163,19 @@
         try {
           executeBatchRequest(numOps);
         } catch (arangodb::basics::Exception const& ex) {
-          LOG(FATAL) << "Caught exception during test execution: " << ex.code() << " " << ex.what(); FATAL_ERROR_EXIT();
+          LOG(FATAL) << "Caught exception during test execution: " << ex.code()
+                     << " " << ex.what();
+          FATAL_ERROR_EXIT();
         } catch (std::bad_alloc const&) {
-          LOG(FATAL) << "Caught OOM exception during test execution!"; FATAL_ERROR_EXIT();
+          LOG(FATAL) << "Caught OOM exception during test execution!";
+          FATAL_ERROR_EXIT();
         } catch (std::exception const& ex) {
-          LOG(FATAL) << "Caught STD exception during test execution: " << ex.what(); FATAL_ERROR_EXIT();
+          LOG(FATAL) << "Caught STD exception during test execution: "
+                     << ex.what();
+          FATAL_ERROR_EXIT();
         } catch (...) {
-          LOG(FATAL) << "Caught unknown exception during test execution!"; FATAL_ERROR_EXIT();
+          LOG(FATAL) << "Caught unknown exception during test execution!";
+          FATAL_ERROR_EXIT();
         }
       }
       _operationsCounter->done(_batchSize > 0 ? _batchSize : 1);
@@ -205,7 +215,10 @@
     basics::StringBuffer batchPayload(TRI_UNKNOWN_MEM_ZONE);
     int ret = batchPayload.reserve(numOperations * 1024);
     if (ret != TRI_ERROR_NO_ERROR) {
-      LOG(FATAL) << "Failed to reserve " << numOperations * 1024 << " bytes for " << numOperations << " batch operations: " << ret; FATAL_ERROR_EXIT();
+      LOG(FATAL) << "Failed to reserve " << numOperations * 1024
+                 << " bytes for " << numOperations
+                 << " batch operations: " << ret;
+      FATAL_ERROR_EXIT();
     }
     for (unsigned long i = 0; i < numOperations; ++i) {
       // append boundary
@@ -284,16 +297,12 @@
 
       _warningCount++;
       if (_warningCount < MaxWarnings) {
-<<<<<<< HEAD
-        LOG(WARN) << "batch operation failed with HTTP code " << result->getHttpReturnCode() << " - " << result->getHttpReturnMessage().c_str() << " ";
+        LOG(WARN) << "batch operation failed with HTTP code "
+                  << result->getHttpReturnCode() << " - "
+                  << result->getHttpReturnMessage() << " ";
 #ifdef ARANGODB_ENABLE_MAINTAINER_MODE
-        LOG(WARN) << "We tried to send this size:\n " << batchPayload.length();
-        LOG(WARN) << "We tried to send this:\n " << batchPayload.c_str();
-=======
-        LOG(WARN) << "batch operation failed with HTTP code " << result->getHttpReturnCode() << " - " << result->getHttpReturnMessage() << " ";
-#ifdef TRI_ENABLE_MAINTAINER_MODE
-        LOG(WARN) << "We tried to send this:\n " << std::string(batchPayload.c_str(), batchPayload.length());
->>>>>>> 5a0c6597
+        LOG(WARN) << "We tried to send this:\n "
+                  << std::string(batchPayload.c_str(), batchPayload.length());
 #endif
       } else if (_warningCount == MaxWarnings) {
         LOG(WARN) << "...more warnings...";
@@ -312,14 +321,10 @@
             LOG(WARN) << "Server side warning count: " << errorCount;
             if (_verbose) {
               LOG(WARN) << "Server reply: " << result->getBody().c_str();
-<<<<<<< HEAD
 #ifdef ARANGODB_ENABLE_MAINTAINER_MODE
-              LOG(WARN) << "We tried to send this size:\n " << batchPayload.length();
-              LOG(WARN) << "We tried to send this:\n " << batchPayload.c_str();
-=======
-#ifdef TRI_ENABLE_MAINTAINER_MODE
-              LOG(WARN) << "We tried to send this:\n " << std::string(batchPayload.c_str(), batchPayload.length());
->>>>>>> 5a0c6597
+              LOG(WARN) << "We tried to send this:\n "
+                        << std::string(batchPayload.c_str(),
+                                       batchPayload.length());
 #endif
             }
           }
@@ -375,7 +380,8 @@
 
       _warningCount++;
       if (_warningCount < MaxWarnings) {
-        LOG(WARN) << "request for URL '" << url << "' failed with HTTP code " << result->getHttpReturnCode();
+        LOG(WARN) << "request for URL '" << url << "' failed with HTTP code "
+                  << result->getHttpReturnCode();
       } else if (_warningCount == MaxWarnings) {
         LOG(WARN) << "...more warnings...";
       }
