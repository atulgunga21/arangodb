--- conflicted
+++ resolved
@@ -283,16 +283,6 @@
     TRI_SetFileToLog(i->c_str());
   }
 
-<<<<<<< HEAD
-  if (NULL == TRI_CreateLogAppenderFile(_logFile.c_str())) {
-    if (_logFile.length() > 0) {
-      // the user specified a log file to use but it could not be created. bail out
-      std::cerr << "failed to create logfile '" << _logFile << "'. Please check the path and permissions." << std::endl;
-      TRI_EXIT_FUNCTION(EXIT_FAILURE,0);      
-    }
-  }
-=======
->>>>>>> 2a06f6c5
 #ifdef TRI_ENABLE_SYSLOG
   if (_logSyslog != "") {
     TRI_CreateLogAppenderSyslog(_logPrefix.c_str(), _logSyslog.c_str());
@@ -392,21 +382,13 @@
 
   if (! help.empty()) {
     cout << argv[0] << " " << _title << "\n\n" << _description.usage(help) << endl;
-<<<<<<< HEAD
-    TRI_EXIT_FUNCTION(EXIT_SUCCESS,0);
-=======
     TRI_EXIT_FUNCTION(EXIT_SUCCESS, NULL);
->>>>>>> 2a06f6c5
   }
 
   // check for version request
   if (_options.has("version")) {
     cout << _version << endl;
-<<<<<<< HEAD
-    TRI_EXIT_FUNCTION(EXIT_SUCCESS,0);
-=======
     TRI_EXIT_FUNCTION(EXIT_SUCCESS, NULL);
->>>>>>> 2a06f6c5
   }
 
   // .............................................................................
@@ -476,13 +458,7 @@
     }
   }
   catch (...) {
-<<<<<<< HEAD
-    LOGGER_FATAL << "cannot select random generator, giving up";
-    TRI_ShutdownLogging();
-    TRI_EXIT_FUNCTION(EXIT_FAILURE,0);
-=======
     LOGGER_FATAL_AND_EXIT("cannot select random generator, giving up");
->>>>>>> 2a06f6c5
   }
 
 
@@ -515,13 +491,7 @@
     bool ok = feature->prepare();
 
     if (! ok) {
-<<<<<<< HEAD
-      LOGGER_FATAL << "failed to prepare server feature '" << feature->getName() <<"'";
-      TRI_FlushLogging();
-      TRI_EXIT_FUNCTION(EXIT_FAILURE,0);      
-=======
       LOGGER_FATAL_AND_EXIT("failed to prepare server feature '" << feature->getName() <<"'");
->>>>>>> 2a06f6c5
     }
 
     LOGGER_TRACE("prepared server feature '" << feature->getName() << "'");
@@ -543,13 +513,7 @@
     bool ok = feature->prepare2();
 
     if (! ok) {
-<<<<<<< HEAD
-      LOGGER_FATAL << "failed to prepare server feature '" << feature->getName() <<"'";
-      TRI_FlushLogging();
-      TRI_EXIT_FUNCTION(EXIT_FAILURE,0);      
-=======
       LOGGER_FATAL_AND_EXIT("failed to prepare server feature '" << feature->getName() <<"'");
->>>>>>> 2a06f6c5
     }
 
     LOGGER_TRACE("prepared server feature '" << feature->getName() << "'");
@@ -578,13 +542,7 @@
     bool ok = feature->start();
 
     if (! ok) {
-<<<<<<< HEAD
-      LOGGER_FATAL << "failed to start server feature '" << feature->getName() <<"'";
-      TRI_FlushLogging();
-      TRI_EXIT_FUNCTION(EXIT_FAILURE,0);      
-=======
       LOGGER_FATAL_AND_EXIT("failed to start server feature '" << feature->getName() <<"'");
->>>>>>> 2a06f6c5
     }
 
     LOGGER_DEBUG("started server feature '" << feature->getName() << "'");
@@ -599,13 +557,7 @@
     bool ok = feature->open();
 
     if (! ok) {
-<<<<<<< HEAD
-      LOGGER_FATAL << "failed to open server feature '" << feature->getName() <<"'";
-      TRI_FlushLogging();
-      TRI_EXIT_FUNCTION(EXIT_FAILURE,0);      
-=======
       LOGGER_FATAL_AND_EXIT("failed to open server feature '" << feature->getName() <<"'");
->>>>>>> 2a06f6c5
     }
 
     LOGGER_TRACE("opened server feature '" << feature->getName() << "'");
@@ -685,13 +637,7 @@
     int res = setegid(_realGid);
 
     if (res != 0) {
-<<<<<<< HEAD
-      LOGGER_FATAL << "cannot set gid '" << _effectiveGid << "', because " << strerror(errno);
-      TRI_ShutdownLogging();
-      TRI_EXIT_FUNCTION(EXIT_FAILURE,0);
-=======
       LOGGER_FATAL_AND_EXIT("cannot set gid '" << _effectiveGid << "', because " << strerror(errno));
->>>>>>> 2a06f6c5
     }
   }
 
@@ -703,13 +649,7 @@
     int res = seteuid(_realUid);
 
     if (res != 0) {
-<<<<<<< HEAD
-      LOGGER_FATAL << "cannot set uid '" << _uid << "', because " << strerror(errno);
-      TRI_ShutdownLogging();
-      TRI_EXIT_FUNCTION(EXIT_FAILURE,0);
-=======
       LOGGER_FATAL_AND_EXIT("cannot set uid '" << _uid << "', because " << strerror(errno));
->>>>>>> 2a06f6c5
     }
   }
 
@@ -728,14 +668,7 @@
     int res = setegid(_effectiveGid);
 
     if (res != 0) {
-<<<<<<< HEAD
-      LOGGER_FATAL << "cannot set gid '" << _effectiveGid << "', because " << strerror(errno);
-      cerr << "cannot set gid '" << _effectiveGid << "', because " << strerror(errno) << endl;
-      TRI_ShutdownLogging();
-      TRI_EXIT_FUNCTION(EXIT_FAILURE,0);
-=======
       LOGGER_FATAL_AND_EXIT("cannot set gid '" << _effectiveGid << "', because " << strerror(errno));
->>>>>>> 2a06f6c5
     }
   }
 
@@ -747,14 +680,7 @@
     int res = seteuid(_effectiveUid);
 
     if (res != 0) {
-<<<<<<< HEAD
-      LOGGER_FATAL << "cannot set uid '" << _uid << "', because " << strerror(errno);
-      cerr << "cannot set uid '" << _uid << "', because " << strerror(errno) << endl;
-      TRI_ShutdownLogging();
-      TRI_EXIT_FUNCTION(EXIT_FAILURE,0);
-=======
       LOGGER_FATAL_AND_EXIT("cannot set uid '" << _uid << "', because " << strerror(errno));
->>>>>>> 2a06f6c5
     }
   }
 
@@ -776,14 +702,7 @@
     int res = setgid(_effectiveGid);
 
     if (res != 0) {
-<<<<<<< HEAD
-      LOGGER_FATAL << "cannot set gid '" << _effectiveGid << "', because " << strerror(errno);
-      cerr << "cannot set gid '" << _effectiveGid << "', because " << strerror(errno) << endl;
-      TRI_ShutdownLogging();
-      TRI_EXIT_FUNCTION(EXIT_FAILURE,0);
-=======
       LOGGER_FATAL_AND_EXIT("cannot set gid '" << _effectiveGid << "', because " << strerror(errno));
->>>>>>> 2a06f6c5
     }
 
     _realGid = _effectiveGid;
@@ -799,14 +718,7 @@
     int res = setuid(_effectiveUid);
 
     if (res != 0) {
-<<<<<<< HEAD
-      LOGGER_FATAL << "cannot set uid '" << _uid << "', because " << strerror(errno);
-      cerr << "cannot set uid '" << _uid << "', because " << strerror(errno) << endl;
-      TRI_ShutdownLogging();
-      TRI_EXIT_FUNCTION(EXIT_FAILURE,0);
-=======
       LOGGER_FATAL_AND_EXIT("cannot set uid '" << _uid << "', because " << strerror(errno));
->>>>>>> 2a06f6c5
     }
 
     _realUid = _effectiveUid;
@@ -1176,14 +1088,7 @@
       group* g = getgrgid(gidNumber);
 
       if (g == 0) {
-<<<<<<< HEAD
-        cerr << "unknown numeric gid '" << _gid << "'" << endl;
-        LOGGER_FATAL << "unknown numeric gid '" << _gid << "'";
-        TRI_ShutdownLogging();
-        TRI_EXIT_FUNCTION(EXIT_FAILURE,0);
-=======
         LOGGER_FATAL_AND_EXIT("unknown numeric gid '" << _gid << "'");
->>>>>>> 2a06f6c5
       }
 #endif
     }
@@ -1196,23 +1101,10 @@
         gidNumber = g->gr_gid;
       }
       else {
-<<<<<<< HEAD
-        cerr << "cannot convert groupname '" << _gid << "' to numeric gid" << endl;
-        LOGGER_FATAL << "cannot convert groupname '" << _gid << "' to numeric gid";
-        TRI_ShutdownLogging();
-        TRI_EXIT_FUNCTION(EXIT_FAILURE,0);
-      }
-#else
-      cerr << "cannot convert groupname '" << _gid << "' to numeric gid" << endl;
-      LOGGER_FATAL << "cannot convert groupname '" << _gid << "' to numeric gid";
-      TRI_ShutdownLogging();
-      TRI_EXIT_FUNCTION(EXIT_FAILURE,0);
-=======
         LOGGER_FATAL_AND_EXIT("cannot convert groupname '" << _gid << "' to numeric gid");
       }
 #else
       LOGGER_FATAL_AND_EXIT("cannot convert groupname '" << _gid << "' to numeric gid");
->>>>>>> 2a06f6c5
 #endif
     }
 
@@ -1235,14 +1127,7 @@
       passwd* p = getpwuid(uidNumber);
 
       if (p == 0) {
-<<<<<<< HEAD
-        cerr << "unknown numeric uid '" << _uid << "'" << endl;
-        LOGGER_FATAL << "unknown numeric uid '" << _uid << "'";
-        TRI_ShutdownLogging();
-        TRI_EXIT_FUNCTION(EXIT_FAILURE,0);
-=======
         LOGGER_FATAL_AND_EXIT("unknown numeric uid '" << _uid << "'");
->>>>>>> 2a06f6c5
       }
 #endif
     }
@@ -1255,23 +1140,10 @@
         uidNumber = p->pw_uid;
       }
       else {
-<<<<<<< HEAD
-        cerr << "cannot convert username '" << _uid << "' to numeric uid" << endl;
-        LOGGER_FATAL << "cannot convert username '" << _uid << "' to numeric uid";
-        TRI_ShutdownLogging();
-        TRI_EXIT_FUNCTION(EXIT_FAILURE,0);
-      }
-#else
-      cerr << "cannot convert username '" << _uid << "' to numeric uid" << endl;
-      LOGGER_FATAL << "cannot convert username '" << _uid << "' to numeric uid";
-      TRI_ShutdownLogging();
-      TRI_EXIT_FUNCTION(EXIT_FAILURE,0);
-=======
         LOGGER_FATAL_AND_EXIT("cannot convert username '" << _uid << "' to numeric uid");
       }
 #else
       LOGGER_FATAL_AND_EXIT("cannot convert username '" << _uid << "' to numeric uid");
->>>>>>> 2a06f6c5
 #endif
     }
 
