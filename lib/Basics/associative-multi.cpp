--- conflicted
+++ resolved
@@ -470,6 +470,15 @@
   uint64_t const oldAlloc = array->_nrAlloc;
   uint64_t const oldUsed  = array->_nrUsed;
 
+  // only log performance infos for indexes with more than this number of entries
+  static size_t const NotificationSizeThreshold = 131072; 
+  
+  double start = TRI_microtime();
+  if (size > NotificationSizeThreshold) {
+    LOG_ACTION("resize-edge-index, target size: %llu", 
+               (unsigned long long) size);
+  }
+
   array->_nrAlloc = TRI_NearPrime((uint64_t) size);
   array->_table_alloc = static_cast<TRI_multi_pointer_entry_t*>(TRI_Allocate(array->_memoryZone,
                  array->_nrAlloc * sizeof(TRI_multi_pointer_entry_t) + 64, true));
@@ -506,6 +515,10 @@
   array->_nrUsed = oldUsed;
 
   TRI_Free(array->_memoryZone, oldTable_alloc);
+  
+  LOG_TIMER((TRI_microtime() - start),
+            "resize-edge-index, targe size: %llu",
+            (unsigned long long) size);
 
   return TRI_ERROR_NO_ERROR;
 }
@@ -861,64 +874,6 @@
 }
 
 ////////////////////////////////////////////////////////////////////////////////
-<<<<<<< HEAD
-/// @brief resize the array, internal version taking the size as given
-////////////////////////////////////////////////////////////////////////////////
-
-static int ResizeMultiPointer (TRI_multi_pointer_t* array, size_t size) {
-  TRI_multi_pointer_entry_t* oldTable_alloc;
-  TRI_multi_pointer_entry_t* oldTable;
-  uint64_t oldAlloc;
-  uint64_t j;
-
-  oldTable_alloc = array->_table_alloc;
-  oldTable = array->_table;
-  oldAlloc = array->_nrAlloc;
-
-  double start;
-  if (TRI_IsPerformanceLogging()) {
-    LOG_PERFORMANCE("resizing edge index");
-    start = TRI_microtime();
-  }
-
-  array->_nrAlloc = TRI_NearPrime((uint64_t) size);
-  array->_table_alloc = static_cast<TRI_multi_pointer_entry_t*>(TRI_Allocate(array->_memoryZone,
-                 array->_nrAlloc * sizeof(TRI_multi_pointer_entry_t) + 64, true));
-  array->_table = (TRI_multi_pointer_entry_t*) TRI_Align64(array->_table_alloc);
-
-  if (array->_table == nullptr) {
-    array->_nrAlloc = oldAlloc;
-    array->_table = oldTable;
-    array->_table_alloc = oldTable_alloc;
-
-    return TRI_ERROR_OUT_OF_MEMORY;
-  }
-
-  array->_nrUsed = 0;
-#ifdef TRI_INTERNAL_STATS
-  array->_nrResizes++;
-#endif
-
-  // table is already clear by allocate, copy old data
-  for (j = 0; j < oldAlloc; j++) {
-    if (oldTable[j].ptr != nullptr) {
-      TRI_InsertElementMultiPointer(array, oldTable[j].ptr, true, false);
-    }
-  }
-
-  TRI_Free(array->_memoryZone, oldTable_alloc);
-
-  if (TRI_IsPerformanceLogging()) {
-    start = TRI_microtime() - start;
-    LOG_PERFORMANCE("resizing edge index done in %f", start);
-  }
-
-  return TRI_ERROR_NO_ERROR;
-}
-
-////////////////////////////////////////////////////////////////////////////////
-=======
->>>>>>> ceecbf37
 /// @brief resize the array, adds a reserve of a factor of 2
 ////////////////////////////////////////////////////////////////////////////////
 
