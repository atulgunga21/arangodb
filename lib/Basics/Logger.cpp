--- conflicted
+++ resolved
@@ -1174,10 +1174,6 @@
     return;
   }
 
-<<<<<<< HEAD
-  // logging is now inactive (this will terminate the logging thread)
-=======
->>>>>>> 98f5eade
   LoggingActive.store(false, std::memory_order_seq_cst);
 
   // logging is now inactive (this will terminate the logging thread)
