--- conflicted
+++ resolved
@@ -63,10 +63,6 @@
 /// @{
 ////////////////////////////////////////////////////////////////////////////////
 
-<<<<<<< HEAD
-
-=======
->>>>>>> 2a06f6c5
 int TRI_closesocket(TRI_socket_t s) {
   int res = 0;
   // if this is the last file descriptor associated with the open file
@@ -111,10 +107,6 @@
   return res;
 }  
 
-<<<<<<< HEAD
-=======
-
->>>>>>> 2a06f6c5
 ////////////////////////////////////////////////////////////////////////////////
 /// @brief sets close-on-exit for a socket
 ////////////////////////////////////////////////////////////////////////////////
@@ -153,15 +145,9 @@
 
 bool TRI_SetNonBlockingSocket (TRI_socket_t s) {
   int res;
-<<<<<<< HEAD
-  DWORD ul = 1;  
-  res = ioctlsocket(s.fileHandle, FIONBIO, &ul); 
-  return (res != SOCKET_ERROR); 
-=======
   DWORD ul = 1;
   res = ioctlsocket(s.fileHandle, FIONBIO, &ul);
   return (res != SOCKET_ERROR);
->>>>>>> 2a06f6c5
 }
 
 #else
@@ -185,10 +171,6 @@
 #endif
 
 
-<<<<<<< HEAD
-
-=======
->>>>>>> 2a06f6c5
 ////////////////////////////////////////////////////////////////////////////////
 /// @}
 ////////////////////////////////////////////////////////////////////////////////
