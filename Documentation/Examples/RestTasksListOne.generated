shell&gt; curl --dump - http:<span class="hljs-comment">//localhost:8529/_api/tasks/statistics-average-collector</span>

HTTP/<span class="hljs-number">1.1</span> <span class="hljs-number">200</span> OK
content-type: application/json; charset=utf-<span class="hljs-number">8</span>

{ 
<<<<<<< HEAD
  "id" : "statistics-average-collector", 
  "name" : "statistics-average-collector", 
  "type" : "periodic", 
  "period" : 900, 
  "created" : 1439300414.190731, 
  "command" : "require('org/arangodb/statistics').historianAverage();", 
  "database" : "_system", 
  "error" : false, 
  "code" : 200 
=======
  <span class="hljs-string">"id"</span> : <span class="hljs-string">"statistics-average-collector"</span>, 
  <span class="hljs-string">"name"</span> : <span class="hljs-string">"statistics-average-collector"</span>, 
  <span class="hljs-string">"type"</span> : <span class="hljs-string">"periodic"</span>, 
  <span class="hljs-string">"period"</span> : <span class="hljs-number">900</span>, 
  <span class="hljs-string">"created"</span> : <span class="hljs-number">1441963801.969445</span>, 
  <span class="hljs-string">"command"</span> : <span class="hljs-string">"require('org/arangodb/statistics').historianAverage();"</span>, 
  <span class="hljs-string">"database"</span> : <span class="hljs-string">"_system"</span>, 
  <span class="hljs-string">"error"</span> : <span class="hljs-literal">false</span>, 
  <span class="hljs-string">"code"</span> : <span class="hljs-number">200</span> 
>>>>>>> 1a748b46
}<|MERGE_RESOLUTION|>--- conflicted
+++ resolved
@@ -4,17 +4,6 @@
 content-type: application/json; charset=utf-<span class="hljs-number">8</span>
 
 { 
-<<<<<<< HEAD
-  "id" : "statistics-average-collector", 
-  "name" : "statistics-average-collector", 
-  "type" : "periodic", 
-  "period" : 900, 
-  "created" : 1439300414.190731, 
-  "command" : "require('org/arangodb/statistics').historianAverage();", 
-  "database" : "_system", 
-  "error" : false, 
-  "code" : 200 
-=======
   <span class="hljs-string">"id"</span> : <span class="hljs-string">"statistics-average-collector"</span>, 
   <span class="hljs-string">"name"</span> : <span class="hljs-string">"statistics-average-collector"</span>, 
   <span class="hljs-string">"type"</span> : <span class="hljs-string">"periodic"</span>, 
@@ -24,5 +13,4 @@
   <span class="hljs-string">"database"</span> : <span class="hljs-string">"_system"</span>, 
   <span class="hljs-string">"error"</span> : <span class="hljs-literal">false</span>, 
   <span class="hljs-string">"code"</span> : <span class="hljs-number">200</span> 
->>>>>>> 1a748b46
 }