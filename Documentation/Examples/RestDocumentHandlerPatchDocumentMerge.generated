--- conflicted
+++ resolved
@@ -1,16 +1,8 @@
-<<<<<<< HEAD
-shell> curl --dump - http://localhost:8529/_api/document/products/1666399394
-
-HTTP/1.1 200 OK
-content-type: application/json; charset=utf-8
-etag: "1666399394"
-=======
 shell> curl --dump - http://localhost:8529/_api/document/products/1711656179
 
 HTTP/1.1 200 OK
 content-type: application/json; charset=utf-8
 etag: "1711656179"
->>>>>>> 25aa2a58
 
 { 
   "inhabitants" : { 
@@ -18,19 +10,11 @@
     "india" : 1263590000, 
     "usa" : 319220000 
   }, 
-<<<<<<< HEAD
-  "_id" : "products/1666399394", 
-  "_rev" : "1666399394", 
-  "_key" : "1666399394" 
-}
-shell> curl -X PATCH --data-binary @- --dump - http://localhost:8529/_api/document/products/1666399394?mergeObjects=true <<EOF
-=======
   "_id" : "products/1711656179", 
   "_rev" : "1711656179", 
   "_key" : "1711656179" 
 }
 shell> curl -X PATCH --data-binary @- --dump - http://localhost:8529/_api/document/products/1711656179?mergeObjects=true <<EOF
->>>>>>> 25aa2a58
 { 
   "inhabitants" : { 
     "indonesia" : 252164800, 
@@ -39,19 +23,11 @@
 }
 EOF
 
-<<<<<<< HEAD
-shell> curl --dump - http://localhost:8529/_api/document/products/1666399394
-
-HTTP/1.1 200 OK
-content-type: application/json; charset=utf-8
-etag: "1666923682"
-=======
 shell> curl --dump - http://localhost:8529/_api/document/products/1711656179
 
 HTTP/1.1 200 OK
 content-type: application/json; charset=utf-8
 etag: "1712180467"
->>>>>>> 25aa2a58
 
 { 
   "inhabitants" : { 
@@ -61,19 +37,11 @@
     "indonesia" : 252164800, 
     "brazil" : 203553000 
   }, 
-<<<<<<< HEAD
-  "_id" : "products/1666399394", 
-  "_rev" : "1666923682", 
-  "_key" : "1666399394" 
-}
-shell> curl -X PATCH --data-binary @- --dump - http://localhost:8529/_api/document/products/1666399394?mergeObjects=false <<EOF
-=======
   "_id" : "products/1711656179", 
   "_rev" : "1712180467", 
   "_key" : "1711656179" 
 }
 shell> curl -X PATCH --data-binary @- --dump - http://localhost:8529/_api/document/products/1711656179?mergeObjects=false <<EOF
->>>>>>> 25aa2a58
 { 
   "inhabitants" : { 
     "pakistan" : 188346000 
@@ -83,22 +51,6 @@
 
 HTTP/1.1 202 Accepted
 content-type: application/json; charset=utf-8
-<<<<<<< HEAD
-etag: "1667382434"
-location: /_db/_system/_api/document/products/1666399394
-
-{ 
-  "error" : false, 
-  "_id" : "products/1666399394", 
-  "_rev" : "1667382434", 
-  "_key" : "1666399394" 
-}
-shell> curl --dump - http://localhost:8529/_api/document/products/1666399394
-
-HTTP/1.1 200 OK
-content-type: application/json; charset=utf-8
-etag: "1667382434"
-=======
 etag: "1712639219"
 location: /_db/_system/_api/document/products/1711656179
 
@@ -113,19 +65,12 @@
 HTTP/1.1 200 OK
 content-type: application/json; charset=utf-8
 etag: "1712639219"
->>>>>>> 25aa2a58
 
 { 
   "inhabitants" : { 
     "pakistan" : 188346000 
   }, 
-<<<<<<< HEAD
-  "_id" : "products/1666399394", 
-  "_rev" : "1667382434", 
-  "_key" : "1666399394" 
-=======
   "_id" : "products/1711656179", 
   "_rev" : "1712639219", 
   "_key" : "1711656179" 
->>>>>>> 25aa2a58
 }