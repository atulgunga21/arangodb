--- conflicted
+++ resolved
@@ -8,11 +8,7 @@
         { 
           <span class="hljs-string">"_id"</span> : <span class="hljs-string">"female/diana"</span>, 
           <span class="hljs-string">"_key"</span> : <span class="hljs-string">"diana"</span>, 
-<<<<<<< HEAD
-          <span class="hljs-string">"_rev"</span> : <span class="hljs-string">"1707271417"</span>, 
-=======
-          <span class="hljs-string">"_rev"</span> : <span class="hljs-string">"1706271276"</span>, 
->>>>>>> 1b8e6ddf
+          <span class="hljs-string">"_rev"</span> : <span class="hljs-string">"1706271276"</span>, 
           <span class="hljs-string">"name"</span> : <span class="hljs-string">"Diana"</span> 
         } 
       ], 
@@ -20,34 +16,22 @@
       <span class="hljs-string">"source"</span> : { 
         <span class="hljs-string">"_id"</span> : <span class="hljs-string">"female/diana"</span>, 
         <span class="hljs-string">"_key"</span> : <span class="hljs-string">"diana"</span>, 
-<<<<<<< HEAD
-        <span class="hljs-string">"_rev"</span> : <span class="hljs-string">"1707271417"</span>, 
-=======
-        <span class="hljs-string">"_rev"</span> : <span class="hljs-string">"1706271276"</span>, 
->>>>>>> 1b8e6ddf
-        <span class="hljs-string">"name"</span> : <span class="hljs-string">"Diana"</span> 
-      }, 
-      <span class="hljs-string">"destination"</span> : { 
-        <span class="hljs-string">"_id"</span> : <span class="hljs-string">"female/diana"</span>, 
-        <span class="hljs-string">"_key"</span> : <span class="hljs-string">"diana"</span>, 
-<<<<<<< HEAD
-        <span class="hljs-string">"_rev"</span> : <span class="hljs-string">"1707271417"</span>, 
-=======
-        <span class="hljs-string">"_rev"</span> : <span class="hljs-string">"1706271276"</span>, 
->>>>>>> 1b8e6ddf
-        <span class="hljs-string">"name"</span> : <span class="hljs-string">"Diana"</span> 
-      } 
-    }, 
-    { 
-      <span class="hljs-string">"vertices"</span> : [ 
-        { 
-          <span class="hljs-string">"_id"</span> : <span class="hljs-string">"female/alice"</span>, 
-          <span class="hljs-string">"_key"</span> : <span class="hljs-string">"alice"</span>, 
-<<<<<<< HEAD
-          <span class="hljs-string">"_rev"</span> : <span class="hljs-string">"1706550521"</span>, 
-=======
-          <span class="hljs-string">"_rev"</span> : <span class="hljs-string">"1705550380"</span>, 
->>>>>>> 1b8e6ddf
+        <span class="hljs-string">"_rev"</span> : <span class="hljs-string">"1706271276"</span>, 
+        <span class="hljs-string">"name"</span> : <span class="hljs-string">"Diana"</span> 
+      }, 
+      <span class="hljs-string">"destination"</span> : { 
+        <span class="hljs-string">"_id"</span> : <span class="hljs-string">"female/diana"</span>, 
+        <span class="hljs-string">"_key"</span> : <span class="hljs-string">"diana"</span>, 
+        <span class="hljs-string">"_rev"</span> : <span class="hljs-string">"1706271276"</span>, 
+        <span class="hljs-string">"name"</span> : <span class="hljs-string">"Diana"</span> 
+      } 
+    }, 
+    { 
+      <span class="hljs-string">"vertices"</span> : [ 
+        { 
+          <span class="hljs-string">"_id"</span> : <span class="hljs-string">"female/alice"</span>, 
+          <span class="hljs-string">"_key"</span> : <span class="hljs-string">"alice"</span>, 
+          <span class="hljs-string">"_rev"</span> : <span class="hljs-string">"1705550380"</span>, 
           <span class="hljs-string">"name"</span> : <span class="hljs-string">"Alice"</span> 
         } 
       ], 
@@ -55,44 +39,28 @@
       <span class="hljs-string">"source"</span> : { 
         <span class="hljs-string">"_id"</span> : <span class="hljs-string">"female/alice"</span>, 
         <span class="hljs-string">"_key"</span> : <span class="hljs-string">"alice"</span>, 
-<<<<<<< HEAD
-        <span class="hljs-string">"_rev"</span> : <span class="hljs-string">"1706550521"</span>, 
-=======
-        <span class="hljs-string">"_rev"</span> : <span class="hljs-string">"1705550380"</span>, 
->>>>>>> 1b8e6ddf
-        <span class="hljs-string">"name"</span> : <span class="hljs-string">"Alice"</span> 
-      }, 
-      <span class="hljs-string">"destination"</span> : { 
-        <span class="hljs-string">"_id"</span> : <span class="hljs-string">"female/alice"</span>, 
-        <span class="hljs-string">"_key"</span> : <span class="hljs-string">"alice"</span>, 
-<<<<<<< HEAD
-        <span class="hljs-string">"_rev"</span> : <span class="hljs-string">"1706550521"</span>, 
-=======
-        <span class="hljs-string">"_rev"</span> : <span class="hljs-string">"1705550380"</span>, 
->>>>>>> 1b8e6ddf
-        <span class="hljs-string">"name"</span> : <span class="hljs-string">"Alice"</span> 
-      } 
-    }, 
-    { 
-      <span class="hljs-string">"vertices"</span> : [ 
-        { 
-          <span class="hljs-string">"_id"</span> : <span class="hljs-string">"female/alice"</span>, 
-          <span class="hljs-string">"_key"</span> : <span class="hljs-string">"alice"</span>, 
-<<<<<<< HEAD
-          <span class="hljs-string">"_rev"</span> : <span class="hljs-string">"1706550521"</span>, 
-=======
-          <span class="hljs-string">"_rev"</span> : <span class="hljs-string">"1705550380"</span>, 
->>>>>>> 1b8e6ddf
+        <span class="hljs-string">"_rev"</span> : <span class="hljs-string">"1705550380"</span>, 
+        <span class="hljs-string">"name"</span> : <span class="hljs-string">"Alice"</span> 
+      }, 
+      <span class="hljs-string">"destination"</span> : { 
+        <span class="hljs-string">"_id"</span> : <span class="hljs-string">"female/alice"</span>, 
+        <span class="hljs-string">"_key"</span> : <span class="hljs-string">"alice"</span>, 
+        <span class="hljs-string">"_rev"</span> : <span class="hljs-string">"1705550380"</span>, 
+        <span class="hljs-string">"name"</span> : <span class="hljs-string">"Alice"</span> 
+      } 
+    }, 
+    { 
+      <span class="hljs-string">"vertices"</span> : [ 
+        { 
+          <span class="hljs-string">"_id"</span> : <span class="hljs-string">"female/alice"</span>, 
+          <span class="hljs-string">"_key"</span> : <span class="hljs-string">"alice"</span>, 
+          <span class="hljs-string">"_rev"</span> : <span class="hljs-string">"1705550380"</span>, 
           <span class="hljs-string">"name"</span> : <span class="hljs-string">"Alice"</span> 
         }, 
         { 
           <span class="hljs-string">"_id"</span> : <span class="hljs-string">"male/bob"</span>, 
           <span class="hljs-string">"_key"</span> : <span class="hljs-string">"bob"</span>, 
-<<<<<<< HEAD
-          <span class="hljs-string">"_rev"</span> : <span class="hljs-string">"1706878201"</span>, 
-=======
           <span class="hljs-string">"_rev"</span> : <span class="hljs-string">"1705878060"</span>, 
->>>>>>> 1b8e6ddf
           <span class="hljs-string">"name"</span> : <span class="hljs-string">"Bob"</span> 
         } 
       ], 
@@ -100,11 +68,7 @@
         { 
           <span class="hljs-string">"_id"</span> : <span class="hljs-string">"relation/aliceAndBob"</span>, 
           <span class="hljs-string">"_key"</span> : <span class="hljs-string">"aliceAndBob"</span>, 
-<<<<<<< HEAD
-          <span class="hljs-string">"_rev"</span> : <span class="hljs-string">"1707599097"</span>, 
-=======
           <span class="hljs-string">"_rev"</span> : <span class="hljs-string">"1706598956"</span>, 
->>>>>>> 1b8e6ddf
           <span class="hljs-string">"_from"</span> : <span class="hljs-string">"female/alice"</span>, 
           <span class="hljs-string">"_to"</span> : <span class="hljs-string">"male/bob"</span>, 
           <span class="hljs-string">"type"</span> : <span class="hljs-string">"married"</span> 
@@ -113,21 +77,13 @@
       <span class="hljs-string">"source"</span> : { 
         <span class="hljs-string">"_id"</span> : <span class="hljs-string">"female/alice"</span>, 
         <span class="hljs-string">"_key"</span> : <span class="hljs-string">"alice"</span>, 
-<<<<<<< HEAD
-        <span class="hljs-string">"_rev"</span> : <span class="hljs-string">"1706550521"</span>, 
-=======
-        <span class="hljs-string">"_rev"</span> : <span class="hljs-string">"1705550380"</span>, 
->>>>>>> 1b8e6ddf
+        <span class="hljs-string">"_rev"</span> : <span class="hljs-string">"1705550380"</span>, 
         <span class="hljs-string">"name"</span> : <span class="hljs-string">"Alice"</span> 
       }, 
       <span class="hljs-string">"destination"</span> : { 
         <span class="hljs-string">"_id"</span> : <span class="hljs-string">"male/bob"</span>, 
         <span class="hljs-string">"_key"</span> : <span class="hljs-string">"bob"</span>, 
-<<<<<<< HEAD
-        <span class="hljs-string">"_rev"</span> : <span class="hljs-string">"1706878201"</span>, 
-=======
         <span class="hljs-string">"_rev"</span> : <span class="hljs-string">"1705878060"</span>, 
->>>>>>> 1b8e6ddf
         <span class="hljs-string">"name"</span> : <span class="hljs-string">"Bob"</span> 
       } 
     }, 
@@ -136,31 +92,19 @@
         { 
           <span class="hljs-string">"_id"</span> : <span class="hljs-string">"female/alice"</span>, 
           <span class="hljs-string">"_key"</span> : <span class="hljs-string">"alice"</span>, 
-<<<<<<< HEAD
-          <span class="hljs-string">"_rev"</span> : <span class="hljs-string">"1706550521"</span>, 
-=======
-          <span class="hljs-string">"_rev"</span> : <span class="hljs-string">"1705550380"</span>, 
->>>>>>> 1b8e6ddf
+          <span class="hljs-string">"_rev"</span> : <span class="hljs-string">"1705550380"</span>, 
           <span class="hljs-string">"name"</span> : <span class="hljs-string">"Alice"</span> 
         }, 
         { 
           <span class="hljs-string">"_id"</span> : <span class="hljs-string">"male/bob"</span>, 
           <span class="hljs-string">"_key"</span> : <span class="hljs-string">"bob"</span>, 
-<<<<<<< HEAD
-          <span class="hljs-string">"_rev"</span> : <span class="hljs-string">"1706878201"</span>, 
-=======
           <span class="hljs-string">"_rev"</span> : <span class="hljs-string">"1705878060"</span>, 
->>>>>>> 1b8e6ddf
           <span class="hljs-string">"name"</span> : <span class="hljs-string">"Bob"</span> 
         }, 
         { 
           <span class="hljs-string">"_id"</span> : <span class="hljs-string">"female/diana"</span>, 
           <span class="hljs-string">"_key"</span> : <span class="hljs-string">"diana"</span>, 
-<<<<<<< HEAD
-          <span class="hljs-string">"_rev"</span> : <span class="hljs-string">"1707271417"</span>, 
-=======
-          <span class="hljs-string">"_rev"</span> : <span class="hljs-string">"1706271276"</span>, 
->>>>>>> 1b8e6ddf
+          <span class="hljs-string">"_rev"</span> : <span class="hljs-string">"1706271276"</span>, 
           <span class="hljs-string">"name"</span> : <span class="hljs-string">"Diana"</span> 
         } 
       ], 
@@ -168,11 +112,7 @@
         { 
           <span class="hljs-string">"_id"</span> : <span class="hljs-string">"relation/aliceAndBob"</span>, 
           <span class="hljs-string">"_key"</span> : <span class="hljs-string">"aliceAndBob"</span>, 
-<<<<<<< HEAD
-          <span class="hljs-string">"_rev"</span> : <span class="hljs-string">"1707599097"</span>, 
-=======
           <span class="hljs-string">"_rev"</span> : <span class="hljs-string">"1706598956"</span>, 
->>>>>>> 1b8e6ddf
           <span class="hljs-string">"_from"</span> : <span class="hljs-string">"female/alice"</span>, 
           <span class="hljs-string">"_to"</span> : <span class="hljs-string">"male/bob"</span>, 
           <span class="hljs-string">"type"</span> : <span class="hljs-string">"married"</span> 
@@ -180,11 +120,7 @@
         { 
           <span class="hljs-string">"_id"</span> : <span class="hljs-string">"relation/bobAndDiana"</span>, 
           <span class="hljs-string">"_key"</span> : <span class="hljs-string">"bobAndDiana"</span>, 
-<<<<<<< HEAD
-          <span class="hljs-string">"_rev"</span> : <span class="hljs-string">"1708254457"</span>, 
-=======
           <span class="hljs-string">"_rev"</span> : <span class="hljs-string">"1707254316"</span>, 
->>>>>>> 1b8e6ddf
           <span class="hljs-string">"_from"</span> : <span class="hljs-string">"male/bob"</span>, 
           <span class="hljs-string">"_to"</span> : <span class="hljs-string">"female/diana"</span>, 
           <span class="hljs-string">"type"</span> : <span class="hljs-string">"friend"</span> 
@@ -193,44 +129,28 @@
       <span class="hljs-string">"source"</span> : { 
         <span class="hljs-string">"_id"</span> : <span class="hljs-string">"female/alice"</span>, 
         <span class="hljs-string">"_key"</span> : <span class="hljs-string">"alice"</span>, 
-<<<<<<< HEAD
-        <span class="hljs-string">"_rev"</span> : <span class="hljs-string">"1706550521"</span>, 
-=======
-        <span class="hljs-string">"_rev"</span> : <span class="hljs-string">"1705550380"</span>, 
->>>>>>> 1b8e6ddf
-        <span class="hljs-string">"name"</span> : <span class="hljs-string">"Alice"</span> 
-      }, 
-      <span class="hljs-string">"destination"</span> : { 
-        <span class="hljs-string">"_id"</span> : <span class="hljs-string">"female/diana"</span>, 
-        <span class="hljs-string">"_key"</span> : <span class="hljs-string">"diana"</span>, 
-<<<<<<< HEAD
-        <span class="hljs-string">"_rev"</span> : <span class="hljs-string">"1707271417"</span>, 
-=======
-        <span class="hljs-string">"_rev"</span> : <span class="hljs-string">"1706271276"</span>, 
->>>>>>> 1b8e6ddf
-        <span class="hljs-string">"name"</span> : <span class="hljs-string">"Diana"</span> 
-      } 
-    }, 
-    { 
-      <span class="hljs-string">"vertices"</span> : [ 
-        { 
-          <span class="hljs-string">"_id"</span> : <span class="hljs-string">"female/alice"</span>, 
-          <span class="hljs-string">"_key"</span> : <span class="hljs-string">"alice"</span>, 
-<<<<<<< HEAD
-          <span class="hljs-string">"_rev"</span> : <span class="hljs-string">"1706550521"</span>, 
-=======
-          <span class="hljs-string">"_rev"</span> : <span class="hljs-string">"1705550380"</span>, 
->>>>>>> 1b8e6ddf
+        <span class="hljs-string">"_rev"</span> : <span class="hljs-string">"1705550380"</span>, 
+        <span class="hljs-string">"name"</span> : <span class="hljs-string">"Alice"</span> 
+      }, 
+      <span class="hljs-string">"destination"</span> : { 
+        <span class="hljs-string">"_id"</span> : <span class="hljs-string">"female/diana"</span>, 
+        <span class="hljs-string">"_key"</span> : <span class="hljs-string">"diana"</span>, 
+        <span class="hljs-string">"_rev"</span> : <span class="hljs-string">"1706271276"</span>, 
+        <span class="hljs-string">"name"</span> : <span class="hljs-string">"Diana"</span> 
+      } 
+    }, 
+    { 
+      <span class="hljs-string">"vertices"</span> : [ 
+        { 
+          <span class="hljs-string">"_id"</span> : <span class="hljs-string">"female/alice"</span>, 
+          <span class="hljs-string">"_key"</span> : <span class="hljs-string">"alice"</span>, 
+          <span class="hljs-string">"_rev"</span> : <span class="hljs-string">"1705550380"</span>, 
           <span class="hljs-string">"name"</span> : <span class="hljs-string">"Alice"</span> 
         }, 
         { 
           <span class="hljs-string">"_id"</span> : <span class="hljs-string">"male/charly"</span>, 
           <span class="hljs-string">"_key"</span> : <span class="hljs-string">"charly"</span>, 
-<<<<<<< HEAD
-          <span class="hljs-string">"_rev"</span> : <span class="hljs-string">"1707074809"</span>, 
-=======
           <span class="hljs-string">"_rev"</span> : <span class="hljs-string">"1706074668"</span>, 
->>>>>>> 1b8e6ddf
           <span class="hljs-string">"name"</span> : <span class="hljs-string">"Charly"</span> 
         } 
       ], 
@@ -238,11 +158,7 @@
         { 
           <span class="hljs-string">"_id"</span> : <span class="hljs-string">"relation/aliceAndCharly"</span>, 
           <span class="hljs-string">"_key"</span> : <span class="hljs-string">"aliceAndCharly"</span>, 
-<<<<<<< HEAD
-          <span class="hljs-string">"_rev"</span> : <span class="hljs-string">"1707861241"</span>, 
-=======
           <span class="hljs-string">"_rev"</span> : <span class="hljs-string">"1706861100"</span>, 
->>>>>>> 1b8e6ddf
           <span class="hljs-string">"_from"</span> : <span class="hljs-string">"female/alice"</span>, 
           <span class="hljs-string">"_to"</span> : <span class="hljs-string">"male/charly"</span>, 
           <span class="hljs-string">"type"</span> : <span class="hljs-string">"friend"</span> 
@@ -251,21 +167,13 @@
       <span class="hljs-string">"source"</span> : { 
         <span class="hljs-string">"_id"</span> : <span class="hljs-string">"female/alice"</span>, 
         <span class="hljs-string">"_key"</span> : <span class="hljs-string">"alice"</span>, 
-<<<<<<< HEAD
-        <span class="hljs-string">"_rev"</span> : <span class="hljs-string">"1706550521"</span>, 
-=======
-        <span class="hljs-string">"_rev"</span> : <span class="hljs-string">"1705550380"</span>, 
->>>>>>> 1b8e6ddf
+        <span class="hljs-string">"_rev"</span> : <span class="hljs-string">"1705550380"</span>, 
         <span class="hljs-string">"name"</span> : <span class="hljs-string">"Alice"</span> 
       }, 
       <span class="hljs-string">"destination"</span> : { 
         <span class="hljs-string">"_id"</span> : <span class="hljs-string">"male/charly"</span>, 
         <span class="hljs-string">"_key"</span> : <span class="hljs-string">"charly"</span>, 
-<<<<<<< HEAD
-        <span class="hljs-string">"_rev"</span> : <span class="hljs-string">"1707074809"</span>, 
-=======
         <span class="hljs-string">"_rev"</span> : <span class="hljs-string">"1706074668"</span>, 
->>>>>>> 1b8e6ddf
         <span class="hljs-string">"name"</span> : <span class="hljs-string">"Charly"</span> 
       } 
     }, 
@@ -274,31 +182,19 @@
         { 
           <span class="hljs-string">"_id"</span> : <span class="hljs-string">"female/alice"</span>, 
           <span class="hljs-string">"_key"</span> : <span class="hljs-string">"alice"</span>, 
-<<<<<<< HEAD
-          <span class="hljs-string">"_rev"</span> : <span class="hljs-string">"1706550521"</span>, 
-=======
-          <span class="hljs-string">"_rev"</span> : <span class="hljs-string">"1705550380"</span>, 
->>>>>>> 1b8e6ddf
+          <span class="hljs-string">"_rev"</span> : <span class="hljs-string">"1705550380"</span>, 
           <span class="hljs-string">"name"</span> : <span class="hljs-string">"Alice"</span> 
         }, 
         { 
           <span class="hljs-string">"_id"</span> : <span class="hljs-string">"male/charly"</span>, 
           <span class="hljs-string">"_key"</span> : <span class="hljs-string">"charly"</span>, 
-<<<<<<< HEAD
-          <span class="hljs-string">"_rev"</span> : <span class="hljs-string">"1707074809"</span>, 
-=======
           <span class="hljs-string">"_rev"</span> : <span class="hljs-string">"1706074668"</span>, 
->>>>>>> 1b8e6ddf
           <span class="hljs-string">"name"</span> : <span class="hljs-string">"Charly"</span> 
         }, 
         { 
           <span class="hljs-string">"_id"</span> : <span class="hljs-string">"female/diana"</span>, 
           <span class="hljs-string">"_key"</span> : <span class="hljs-string">"diana"</span>, 
-<<<<<<< HEAD
-          <span class="hljs-string">"_rev"</span> : <span class="hljs-string">"1707271417"</span>, 
-=======
-          <span class="hljs-string">"_rev"</span> : <span class="hljs-string">"1706271276"</span>, 
->>>>>>> 1b8e6ddf
+          <span class="hljs-string">"_rev"</span> : <span class="hljs-string">"1706271276"</span>, 
           <span class="hljs-string">"name"</span> : <span class="hljs-string">"Diana"</span> 
         } 
       ], 
@@ -306,11 +202,7 @@
         { 
           <span class="hljs-string">"_id"</span> : <span class="hljs-string">"relation/aliceAndCharly"</span>, 
           <span class="hljs-string">"_key"</span> : <span class="hljs-string">"aliceAndCharly"</span>, 
-<<<<<<< HEAD
-          <span class="hljs-string">"_rev"</span> : <span class="hljs-string">"1707861241"</span>, 
-=======
           <span class="hljs-string">"_rev"</span> : <span class="hljs-string">"1706861100"</span>, 
->>>>>>> 1b8e6ddf
           <span class="hljs-string">"_from"</span> : <span class="hljs-string">"female/alice"</span>, 
           <span class="hljs-string">"_to"</span> : <span class="hljs-string">"male/charly"</span>, 
           <span class="hljs-string">"type"</span> : <span class="hljs-string">"friend"</span> 
@@ -318,11 +210,7 @@
         { 
           <span class="hljs-string">"_id"</span> : <span class="hljs-string">"relation/charlyAndDiana"</span>, 
           <span class="hljs-string">"_key"</span> : <span class="hljs-string">"charlyAndDiana"</span>, 
-<<<<<<< HEAD
-          <span class="hljs-string">"_rev"</span> : <span class="hljs-string">"1708057849"</span>, 
-=======
           <span class="hljs-string">"_rev"</span> : <span class="hljs-string">"1707057708"</span>, 
->>>>>>> 1b8e6ddf
           <span class="hljs-string">"_from"</span> : <span class="hljs-string">"male/charly"</span>, 
           <span class="hljs-string">"_to"</span> : <span class="hljs-string">"female/diana"</span>, 
           <span class="hljs-string">"type"</span> : <span class="hljs-string">"married"</span> 
@@ -331,21 +219,13 @@
       <span class="hljs-string">"source"</span> : { 
         <span class="hljs-string">"_id"</span> : <span class="hljs-string">"female/alice"</span>, 
         <span class="hljs-string">"_key"</span> : <span class="hljs-string">"alice"</span>, 
-<<<<<<< HEAD
-        <span class="hljs-string">"_rev"</span> : <span class="hljs-string">"1706550521"</span>, 
-=======
-        <span class="hljs-string">"_rev"</span> : <span class="hljs-string">"1705550380"</span>, 
->>>>>>> 1b8e6ddf
-        <span class="hljs-string">"name"</span> : <span class="hljs-string">"Alice"</span> 
-      }, 
-      <span class="hljs-string">"destination"</span> : { 
-        <span class="hljs-string">"_id"</span> : <span class="hljs-string">"female/diana"</span>, 
-        <span class="hljs-string">"_key"</span> : <span class="hljs-string">"diana"</span>, 
-<<<<<<< HEAD
-        <span class="hljs-string">"_rev"</span> : <span class="hljs-string">"1707271417"</span>, 
-=======
-        <span class="hljs-string">"_rev"</span> : <span class="hljs-string">"1706271276"</span>, 
->>>>>>> 1b8e6ddf
+        <span class="hljs-string">"_rev"</span> : <span class="hljs-string">"1705550380"</span>, 
+        <span class="hljs-string">"name"</span> : <span class="hljs-string">"Alice"</span> 
+      }, 
+      <span class="hljs-string">"destination"</span> : { 
+        <span class="hljs-string">"_id"</span> : <span class="hljs-string">"female/diana"</span>, 
+        <span class="hljs-string">"_key"</span> : <span class="hljs-string">"diana"</span>, 
+        <span class="hljs-string">"_rev"</span> : <span class="hljs-string">"1706271276"</span>, 
         <span class="hljs-string">"name"</span> : <span class="hljs-string">"Diana"</span> 
       } 
     }, 
@@ -354,11 +234,7 @@
         { 
           <span class="hljs-string">"_id"</span> : <span class="hljs-string">"male/bob"</span>, 
           <span class="hljs-string">"_key"</span> : <span class="hljs-string">"bob"</span>, 
-<<<<<<< HEAD
-          <span class="hljs-string">"_rev"</span> : <span class="hljs-string">"1706878201"</span>, 
-=======
           <span class="hljs-string">"_rev"</span> : <span class="hljs-string">"1705878060"</span>, 
->>>>>>> 1b8e6ddf
           <span class="hljs-string">"name"</span> : <span class="hljs-string">"Bob"</span> 
         } 
       ], 
@@ -366,21 +242,13 @@
       <span class="hljs-string">"source"</span> : { 
         <span class="hljs-string">"_id"</span> : <span class="hljs-string">"male/bob"</span>, 
         <span class="hljs-string">"_key"</span> : <span class="hljs-string">"bob"</span>, 
-<<<<<<< HEAD
-        <span class="hljs-string">"_rev"</span> : <span class="hljs-string">"1706878201"</span>, 
-=======
         <span class="hljs-string">"_rev"</span> : <span class="hljs-string">"1705878060"</span>, 
->>>>>>> 1b8e6ddf
         <span class="hljs-string">"name"</span> : <span class="hljs-string">"Bob"</span> 
       }, 
       <span class="hljs-string">"destination"</span> : { 
         <span class="hljs-string">"_id"</span> : <span class="hljs-string">"male/bob"</span>, 
         <span class="hljs-string">"_key"</span> : <span class="hljs-string">"bob"</span>, 
-<<<<<<< HEAD
-        <span class="hljs-string">"_rev"</span> : <span class="hljs-string">"1706878201"</span>, 
-=======
         <span class="hljs-string">"_rev"</span> : <span class="hljs-string">"1705878060"</span>, 
->>>>>>> 1b8e6ddf
         <span class="hljs-string">"name"</span> : <span class="hljs-string">"Bob"</span> 
       } 
     }, 
@@ -389,21 +257,13 @@
         { 
           <span class="hljs-string">"_id"</span> : <span class="hljs-string">"male/bob"</span>, 
           <span class="hljs-string">"_key"</span> : <span class="hljs-string">"bob"</span>, 
-<<<<<<< HEAD
-          <span class="hljs-string">"_rev"</span> : <span class="hljs-string">"1706878201"</span>, 
-=======
           <span class="hljs-string">"_rev"</span> : <span class="hljs-string">"1705878060"</span>, 
->>>>>>> 1b8e6ddf
           <span class="hljs-string">"name"</span> : <span class="hljs-string">"Bob"</span> 
         }, 
         { 
           <span class="hljs-string">"_id"</span> : <span class="hljs-string">"female/diana"</span>, 
           <span class="hljs-string">"_key"</span> : <span class="hljs-string">"diana"</span>, 
-<<<<<<< HEAD
-          <span class="hljs-string">"_rev"</span> : <span class="hljs-string">"1707271417"</span>, 
-=======
-          <span class="hljs-string">"_rev"</span> : <span class="hljs-string">"1706271276"</span>, 
->>>>>>> 1b8e6ddf
+          <span class="hljs-string">"_rev"</span> : <span class="hljs-string">"1706271276"</span>, 
           <span class="hljs-string">"name"</span> : <span class="hljs-string">"Diana"</span> 
         } 
       ], 
@@ -411,11 +271,7 @@
         { 
           <span class="hljs-string">"_id"</span> : <span class="hljs-string">"relation/bobAndDiana"</span>, 
           <span class="hljs-string">"_key"</span> : <span class="hljs-string">"bobAndDiana"</span>, 
-<<<<<<< HEAD
-          <span class="hljs-string">"_rev"</span> : <span class="hljs-string">"1708254457"</span>, 
-=======
           <span class="hljs-string">"_rev"</span> : <span class="hljs-string">"1707254316"</span>, 
->>>>>>> 1b8e6ddf
           <span class="hljs-string">"_from"</span> : <span class="hljs-string">"male/bob"</span>, 
           <span class="hljs-string">"_to"</span> : <span class="hljs-string">"female/diana"</span>, 
           <span class="hljs-string">"type"</span> : <span class="hljs-string">"friend"</span> 
@@ -424,21 +280,13 @@
       <span class="hljs-string">"source"</span> : { 
         <span class="hljs-string">"_id"</span> : <span class="hljs-string">"male/bob"</span>, 
         <span class="hljs-string">"_key"</span> : <span class="hljs-string">"bob"</span>, 
-<<<<<<< HEAD
-        <span class="hljs-string">"_rev"</span> : <span class="hljs-string">"1706878201"</span>, 
-=======
         <span class="hljs-string">"_rev"</span> : <span class="hljs-string">"1705878060"</span>, 
->>>>>>> 1b8e6ddf
         <span class="hljs-string">"name"</span> : <span class="hljs-string">"Bob"</span> 
       }, 
       <span class="hljs-string">"destination"</span> : { 
         <span class="hljs-string">"_id"</span> : <span class="hljs-string">"female/diana"</span>, 
         <span class="hljs-string">"_key"</span> : <span class="hljs-string">"diana"</span>, 
-<<<<<<< HEAD
-        <span class="hljs-string">"_rev"</span> : <span class="hljs-string">"1707271417"</span>, 
-=======
-        <span class="hljs-string">"_rev"</span> : <span class="hljs-string">"1706271276"</span>, 
->>>>>>> 1b8e6ddf
+        <span class="hljs-string">"_rev"</span> : <span class="hljs-string">"1706271276"</span>, 
         <span class="hljs-string">"name"</span> : <span class="hljs-string">"Diana"</span> 
       } 
     }, 
@@ -447,11 +295,7 @@
         { 
           <span class="hljs-string">"_id"</span> : <span class="hljs-string">"male/charly"</span>, 
           <span class="hljs-string">"_key"</span> : <span class="hljs-string">"charly"</span>, 
-<<<<<<< HEAD
-          <span class="hljs-string">"_rev"</span> : <span class="hljs-string">"1707074809"</span>, 
-=======
           <span class="hljs-string">"_rev"</span> : <span class="hljs-string">"1706074668"</span>, 
->>>>>>> 1b8e6ddf
           <span class="hljs-string">"name"</span> : <span class="hljs-string">"Charly"</span> 
         } 
       ], 
@@ -459,21 +303,13 @@
       <span class="hljs-string">"source"</span> : { 
         <span class="hljs-string">"_id"</span> : <span class="hljs-string">"male/charly"</span>, 
         <span class="hljs-string">"_key"</span> : <span class="hljs-string">"charly"</span>, 
-<<<<<<< HEAD
-        <span class="hljs-string">"_rev"</span> : <span class="hljs-string">"1707074809"</span>, 
-=======
         <span class="hljs-string">"_rev"</span> : <span class="hljs-string">"1706074668"</span>, 
->>>>>>> 1b8e6ddf
         <span class="hljs-string">"name"</span> : <span class="hljs-string">"Charly"</span> 
       }, 
       <span class="hljs-string">"destination"</span> : { 
         <span class="hljs-string">"_id"</span> : <span class="hljs-string">"male/charly"</span>, 
         <span class="hljs-string">"_key"</span> : <span class="hljs-string">"charly"</span>, 
-<<<<<<< HEAD
-        <span class="hljs-string">"_rev"</span> : <span class="hljs-string">"1707074809"</span>, 
-=======
         <span class="hljs-string">"_rev"</span> : <span class="hljs-string">"1706074668"</span>, 
->>>>>>> 1b8e6ddf
         <span class="hljs-string">"name"</span> : <span class="hljs-string">"Charly"</span> 
       } 
     }, 
@@ -482,21 +318,13 @@
         { 
           <span class="hljs-string">"_id"</span> : <span class="hljs-string">"male/charly"</span>, 
           <span class="hljs-string">"_key"</span> : <span class="hljs-string">"charly"</span>, 
-<<<<<<< HEAD
-          <span class="hljs-string">"_rev"</span> : <span class="hljs-string">"1707074809"</span>, 
-=======
           <span class="hljs-string">"_rev"</span> : <span class="hljs-string">"1706074668"</span>, 
->>>>>>> 1b8e6ddf
           <span class="hljs-string">"name"</span> : <span class="hljs-string">"Charly"</span> 
         }, 
         { 
           <span class="hljs-string">"_id"</span> : <span class="hljs-string">"female/diana"</span>, 
           <span class="hljs-string">"_key"</span> : <span class="hljs-string">"diana"</span>, 
-<<<<<<< HEAD
-          <span class="hljs-string">"_rev"</span> : <span class="hljs-string">"1707271417"</span>, 
-=======
-          <span class="hljs-string">"_rev"</span> : <span class="hljs-string">"1706271276"</span>, 
->>>>>>> 1b8e6ddf
+          <span class="hljs-string">"_rev"</span> : <span class="hljs-string">"1706271276"</span>, 
           <span class="hljs-string">"name"</span> : <span class="hljs-string">"Diana"</span> 
         } 
       ], 
@@ -504,11 +332,7 @@
         { 
           <span class="hljs-string">"_id"</span> : <span class="hljs-string">"relation/charlyAndDiana"</span>, 
           <span class="hljs-string">"_key"</span> : <span class="hljs-string">"charlyAndDiana"</span>, 
-<<<<<<< HEAD
-          <span class="hljs-string">"_rev"</span> : <span class="hljs-string">"1708057849"</span>, 
-=======
           <span class="hljs-string">"_rev"</span> : <span class="hljs-string">"1707057708"</span>, 
->>>>>>> 1b8e6ddf
           <span class="hljs-string">"_from"</span> : <span class="hljs-string">"male/charly"</span>, 
           <span class="hljs-string">"_to"</span> : <span class="hljs-string">"female/diana"</span>, 
           <span class="hljs-string">"type"</span> : <span class="hljs-string">"married"</span> 
@@ -517,21 +341,13 @@
       <span class="hljs-string">"source"</span> : { 
         <span class="hljs-string">"_id"</span> : <span class="hljs-string">"male/charly"</span>, 
         <span class="hljs-string">"_key"</span> : <span class="hljs-string">"charly"</span>, 
-<<<<<<< HEAD
-        <span class="hljs-string">"_rev"</span> : <span class="hljs-string">"1707074809"</span>, 
-=======
         <span class="hljs-string">"_rev"</span> : <span class="hljs-string">"1706074668"</span>, 
->>>>>>> 1b8e6ddf
         <span class="hljs-string">"name"</span> : <span class="hljs-string">"Charly"</span> 
       }, 
       <span class="hljs-string">"destination"</span> : { 
         <span class="hljs-string">"_id"</span> : <span class="hljs-string">"female/diana"</span>, 
         <span class="hljs-string">"_key"</span> : <span class="hljs-string">"diana"</span>, 
-<<<<<<< HEAD
-        <span class="hljs-string">"_rev"</span> : <span class="hljs-string">"1707271417"</span>, 
-=======
-        <span class="hljs-string">"_rev"</span> : <span class="hljs-string">"1706271276"</span>, 
->>>>>>> 1b8e6ddf
+        <span class="hljs-string">"_rev"</span> : <span class="hljs-string">"1706271276"</span>, 
         <span class="hljs-string">"name"</span> : <span class="hljs-string">"Diana"</span> 
       } 
     } 
