--- conflicted
+++ resolved
@@ -1,10 +1,6 @@
 arangosh&gt; db.example.ensureSkiplist(<span class="hljs-string">"a"</span>, <span class="hljs-string">"b"</span>);
 { 
-<<<<<<< HEAD
-  <span class="hljs-string">"id"</span> : <span class="hljs-string">"example/14334"</span>, 
-=======
   <span class="hljs-string">"id"</span> : <span class="hljs-string">"example/14294"</span>, 
->>>>>>> 014de716
   <span class="hljs-string">"type"</span> : <span class="hljs-string">"skiplist"</span>, 
   <span class="hljs-string">"fields"</span> : [ 
     <span class="hljs-string">"a"</span>, 
@@ -29,11 +25,7 @@
     <span class="hljs-string">"sparse"</span> : <span class="hljs-literal">false</span> 
   }, 
   { 
-<<<<<<< HEAD
-    <span class="hljs-string">"id"</span> : <span class="hljs-string">"example/14334"</span>, 
-=======
     <span class="hljs-string">"id"</span> : <span class="hljs-string">"example/14294"</span>, 
->>>>>>> 014de716
     <span class="hljs-string">"type"</span> : <span class="hljs-string">"skiplist"</span>, 
     <span class="hljs-string">"fields"</span> : [ 
       <span class="hljs-string">"a"</span>, 
