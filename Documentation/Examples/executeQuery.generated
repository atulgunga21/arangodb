--- conflicted
+++ resolved
@@ -1,24 +1,6 @@
 arangosh&gt; result = db.users.all().toArray();
 [ 
   { 
-<<<<<<< HEAD
-    <span class="hljs-string">"_key"</span> : <span class="hljs-string">"15350"</span>, 
-    <span class="hljs-string">"_id"</span> : <span class="hljs-string">"users/15350"</span>, 
-    <span class="hljs-string">"_rev"</span> : <span class="hljs-string">"_T9XdZEy--_"</span>, 
-    <span class="hljs-string">"name"</span> : <span class="hljs-string">"Angela"</span> 
-  }, 
-  { 
-    <span class="hljs-string">"_key"</span> : <span class="hljs-string">"15347"</span>, 
-    <span class="hljs-string">"_id"</span> : <span class="hljs-string">"users/15347"</span>, 
-    <span class="hljs-string">"_rev"</span> : <span class="hljs-string">"_T9XdZEy---"</span>, 
-    <span class="hljs-string">"name"</span> : <span class="hljs-string">"Helmut"</span> 
-  }, 
-  { 
-    <span class="hljs-string">"_key"</span> : <span class="hljs-string">"15343"</span>, 
-    <span class="hljs-string">"_id"</span> : <span class="hljs-string">"users/15343"</span>, 
-    <span class="hljs-string">"_rev"</span> : <span class="hljs-string">"_T9XdZEu---"</span>, 
-    <span class="hljs-string">"name"</span> : <span class="hljs-string">"Gerhard"</span> 
-=======
     <span class="hljs-string">"_key"</span> : <span class="hljs-string">"15305"</span>, 
     <span class="hljs-string">"_id"</span> : <span class="hljs-string">"users/15305"</span>, 
     <span class="hljs-string">"_rev"</span> : <span class="hljs-string">"_U-_q22i---"</span>, 
@@ -35,7 +17,6 @@
     <span class="hljs-string">"_id"</span> : <span class="hljs-string">"users/15312"</span>, 
     <span class="hljs-string">"_rev"</span> : <span class="hljs-string">"_U-_q22m---"</span>, 
     <span class="hljs-string">"name"</span> : <span class="hljs-string">"Angela"</span> 
->>>>>>> 014de716
   } 
 ]
 arangosh&gt; q = db.users.all(); q.execute(); result = [ ]; <span class="hljs-keyword">while</span> (q.hasNext()) { result.push(q.next()); }
