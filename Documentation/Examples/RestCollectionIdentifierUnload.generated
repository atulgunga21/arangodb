shell> curl -X PUT --dump - http://localhost:8529/_api/collection/products/unload

HTTP/1.1 200 OK
content-type: application/json; charset=utf-8

{ 
<<<<<<< HEAD
  "id" : "1548041378", 
=======
  "id" : "1556401395", 
>>>>>>> 25aa2a58
  "name" : "products", 
  "isSystem" : false, 
  "status" : 2, 
  "type" : 2, 
  "error" : false, 
  "code" : 200 
}<|MERGE_RESOLUTION|>--- conflicted
+++ resolved
@@ -4,11 +4,7 @@
 content-type: application/json; charset=utf-8
 
 { 
-<<<<<<< HEAD
-  "id" : "1548041378", 
-=======
   "id" : "1556401395", 
->>>>>>> 25aa2a58
   "name" : "products", 
   "isSystem" : false, 
   "status" : 2, 
