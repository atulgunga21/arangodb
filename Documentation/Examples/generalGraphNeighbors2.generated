arangosh&gt; <span class="hljs-keyword">var</span> examples = <span class="hljs-built_in">require</span>(<span class="hljs-string">"org/arangodb/graph-examples/example-graph.js"</span>);
arangosh&gt; <span class="hljs-keyword">var</span> g = examples.loadGraph(<span class="hljs-string">"routeplanner"</span>);
arangosh&gt; db._query(<span class="hljs-string">"FOR e IN GRAPH_NEIGHBORS("</span>
........&gt; +<span class="hljs-string">"'routeplanner', 'germanCity/Hamburg', {direction : 'outbound', maxDepth : 2}) RETURN e"</span>
........&gt; ).toArray();
[ 
<<<<<<< HEAD
  "germanCity/Cologne", 
  "frenchCity/Lyon", 
  "frenchCity/Paris" 
=======
  <span class="hljs-string">"germanCity/Cologne"</span>, 
  <span class="hljs-string">"frenchCity/Lyon"</span>, 
  <span class="hljs-string">"frenchCity/Paris"</span> 
>>>>>>> 1a748b46
]<|MERGE_RESOLUTION|>--- conflicted
+++ resolved
@@ -4,13 +4,7 @@
 ........&gt; +<span class="hljs-string">"'routeplanner', 'germanCity/Hamburg', {direction : 'outbound', maxDepth : 2}) RETURN e"</span>
 ........&gt; ).toArray();
 [ 
-<<<<<<< HEAD
-  "germanCity/Cologne", 
-  "frenchCity/Lyon", 
-  "frenchCity/Paris" 
-=======
   <span class="hljs-string">"germanCity/Cologne"</span>, 
   <span class="hljs-string">"frenchCity/Lyon"</span>, 
   <span class="hljs-string">"frenchCity/Paris"</span> 
->>>>>>> 1a748b46
 ]