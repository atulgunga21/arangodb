--- conflicted
+++ resolved
@@ -12,21 +12,13 @@
         { 
           "_id" : "persons/alice", 
           "_key" : "alice", 
-<<<<<<< HEAD
-          "_rev" : "1473723554", 
-=======
           "_rev" : "1285606643", 
->>>>>>> 25aa2a58
           "name" : "Alice" 
         }, 
         { 
           "_id" : "persons/bob", 
           "_key" : "bob", 
-<<<<<<< HEAD
-          "_rev" : "1473920162", 
-=======
           "_rev" : "1285803251", 
->>>>>>> 25aa2a58
           "name" : "Bob" 
         } 
       ], 
@@ -37,11 +29,7 @@
             { 
               "_id" : "persons/alice", 
               "_key" : "alice", 
-<<<<<<< HEAD
-              "_rev" : "1473723554", 
-=======
               "_rev" : "1285606643", 
->>>>>>> 25aa2a58
               "name" : "Alice" 
             } 
           ] 
@@ -49,15 +37,9 @@
         { 
           "edges" : [ 
             { 
-<<<<<<< HEAD
-              "_id" : "knows/1474837666", 
-              "_key" : "1474837666", 
-              "_rev" : "1474837666", 
-=======
               "_id" : "knows/1286720755", 
               "_key" : "1286720755", 
               "_rev" : "1286720755", 
->>>>>>> 25aa2a58
               "_from" : "persons/alice", 
               "_to" : "persons/bob" 
             } 
@@ -66,21 +48,13 @@
             { 
               "_id" : "persons/alice", 
               "_key" : "alice", 
-<<<<<<< HEAD
-              "_rev" : "1473723554", 
-=======
               "_rev" : "1285606643", 
->>>>>>> 25aa2a58
               "name" : "Alice" 
             }, 
             { 
               "_id" : "persons/bob", 
               "_key" : "bob", 
-<<<<<<< HEAD
-              "_rev" : "1473920162", 
-=======
               "_rev" : "1285803251", 
->>>>>>> 25aa2a58
               "name" : "Bob" 
             } 
           ] 
