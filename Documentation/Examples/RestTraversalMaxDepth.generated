shell> curl -X POST --data-binary @- --dump - http://localhost:8529/_api/traversal <<EOF
{ "startVertex": "persons/alice", "graphName" : "knows_graph", "direction" : "outbound", "maxDepth" : 1}
EOF

HTTP/1.1 200 OK
content-type: application/json; charset=utf-8

{ 
  "result" : { 
    "visited" : { 
      "vertices" : [ 
        { 
          "_id" : "persons/alice", 
          "_key" : "alice", 
<<<<<<< HEAD
          "_rev" : "1434655970", 
=======
          "_rev" : "512325872325", 
>>>>>>> 096ad46f
          "name" : "Alice" 
        }, 
        { 
          "_id" : "persons/bob", 
          "_key" : "bob", 
<<<<<<< HEAD
          "_rev" : "1434852578", 
=======
          "_rev" : "512326068933", 
>>>>>>> 096ad46f
          "name" : "Bob" 
        } 
      ], 
      "paths" : [ 
        { 
          "edges" : [ ], 
          "vertices" : [ 
            { 
              "_id" : "persons/alice", 
              "_key" : "alice", 
<<<<<<< HEAD
              "_rev" : "1434655970", 
=======
              "_rev" : "512325872325", 
>>>>>>> 096ad46f
              "name" : "Alice" 
            } 
          ] 
        }, 
        { 
          "edges" : [ 
            { 
<<<<<<< HEAD
              "_id" : "knows/1435770082", 
              "_key" : "1435770082", 
              "_rev" : "1435770082", 
=======
              "_id" : "knows/512326986437", 
              "_key" : "512326986437", 
              "_rev" : "512326986437", 
>>>>>>> 096ad46f
              "_from" : "persons/alice", 
              "_to" : "persons/bob" 
            } 
          ], 
          "vertices" : [ 
            { 
              "_id" : "persons/alice", 
              "_key" : "alice", 
<<<<<<< HEAD
              "_rev" : "1434655970", 
=======
              "_rev" : "512325872325", 
>>>>>>> 096ad46f
              "name" : "Alice" 
            }, 
            { 
              "_id" : "persons/bob", 
              "_key" : "bob", 
<<<<<<< HEAD
              "_rev" : "1434852578", 
=======
              "_rev" : "512326068933", 
>>>>>>> 096ad46f
              "name" : "Bob" 
            } 
          ] 
        } 
      ] 
    } 
  }, 
  "error" : false, 
  "code" : 200 
}<|MERGE_RESOLUTION|>--- conflicted
+++ resolved
@@ -12,21 +12,13 @@
         { 
           "_id" : "persons/alice", 
           "_key" : "alice", 
-<<<<<<< HEAD
-          "_rev" : "1434655970", 
-=======
           "_rev" : "512325872325", 
->>>>>>> 096ad46f
           "name" : "Alice" 
         }, 
         { 
           "_id" : "persons/bob", 
           "_key" : "bob", 
-<<<<<<< HEAD
-          "_rev" : "1434852578", 
-=======
           "_rev" : "512326068933", 
->>>>>>> 096ad46f
           "name" : "Bob" 
         } 
       ], 
@@ -37,11 +29,7 @@
             { 
               "_id" : "persons/alice", 
               "_key" : "alice", 
-<<<<<<< HEAD
-              "_rev" : "1434655970", 
-=======
               "_rev" : "512325872325", 
->>>>>>> 096ad46f
               "name" : "Alice" 
             } 
           ] 
@@ -49,15 +37,9 @@
         { 
           "edges" : [ 
             { 
-<<<<<<< HEAD
-              "_id" : "knows/1435770082", 
-              "_key" : "1435770082", 
-              "_rev" : "1435770082", 
-=======
               "_id" : "knows/512326986437", 
               "_key" : "512326986437", 
               "_rev" : "512326986437", 
->>>>>>> 096ad46f
               "_from" : "persons/alice", 
               "_to" : "persons/bob" 
             } 
@@ -66,21 +48,13 @@
             { 
               "_id" : "persons/alice", 
               "_key" : "alice", 
-<<<<<<< HEAD
-              "_rev" : "1434655970", 
-=======
               "_rev" : "512325872325", 
->>>>>>> 096ad46f
               "name" : "Alice" 
             }, 
             { 
               "_id" : "persons/bob", 
               "_key" : "bob", 
-<<<<<<< HEAD
-              "_rev" : "1434852578", 
-=======
               "_rev" : "512326068933", 
->>>>>>> 096ad46f
               "name" : "Bob" 
             } 
           ] 
