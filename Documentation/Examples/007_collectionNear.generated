--- conflicted
+++ resolved
@@ -1,10 +1,6 @@
 arangosh&gt; db.geo.ensureGeoIndex(<span class="hljs-string">"loc"</span>);
 { 
-<<<<<<< HEAD
-  <span class="hljs-string">"id"</span> : <span class="hljs-string">"geo/27911417"</span>, 
-=======
   <span class="hljs-string">"id"</span> : <span class="hljs-string">"geo/27894316"</span>, 
->>>>>>> 1b8e6ddf
   <span class="hljs-string">"type"</span> : <span class="hljs-string">"geo1"</span>, 
   <span class="hljs-string">"fields"</span> : [ 
     <span class="hljs-string">"loc"</span> 
@@ -26,15 +22,9 @@
 arangosh&gt; db.geo.near(<span class="hljs-number">0</span>, <span class="hljs-number">0</span>).limit(<span class="hljs-number">2</span>).toArray();
 [ 
   { 
-<<<<<<< HEAD
-    <span class="hljs-string">"_id"</span> : <span class="hljs-string">"geo/97314041"</span>, 
-    <span class="hljs-string">"_key"</span> : <span class="hljs-string">"97314041"</span>, 
-    <span class="hljs-string">"_rev"</span> : <span class="hljs-string">"97314041"</span>, 
-=======
     <span class="hljs-string">"_id"</span> : <span class="hljs-string">"geo/97296940"</span>, 
     <span class="hljs-string">"_key"</span> : <span class="hljs-string">"97296940"</span>, 
     <span class="hljs-string">"_rev"</span> : <span class="hljs-string">"97296940"</span>, 
->>>>>>> 1b8e6ddf
     <span class="hljs-string">"name"</span> : <span class="hljs-string">"Name/0/0"</span>, 
     <span class="hljs-string">"loc"</span> : [ 
       <span class="hljs-number">0</span>, 
@@ -42,15 +32,9 @@
     ] 
   }, 
   { 
-<<<<<<< HEAD
-    <span class="hljs-string">"_id"</span> : <span class="hljs-string">"geo/90039545"</span>, 
-    <span class="hljs-string">"_key"</span> : <span class="hljs-string">"90039545"</span>, 
-    <span class="hljs-string">"_rev"</span> : <span class="hljs-string">"90039545"</span>, 
-=======
     <span class="hljs-string">"_id"</span> : <span class="hljs-string">"geo/90022444"</span>, 
     <span class="hljs-string">"_key"</span> : <span class="hljs-string">"90022444"</span>, 
     <span class="hljs-string">"_rev"</span> : <span class="hljs-string">"90022444"</span>, 
->>>>>>> 1b8e6ddf
     <span class="hljs-string">"name"</span> : <span class="hljs-string">"Name/-10/0"</span>, 
     <span class="hljs-string">"loc"</span> : [ 
       -<span class="hljs-number">10</span>, 
