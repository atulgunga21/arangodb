shell> curl -X POST --data-binary @- --dump - http://localhost:8529/_api/graph/graph/vertices/v2 <<EOF
{"batchSize" : 100, "filter" : {"direction" : "any", "properties":[] }}
EOF

HTTP/1.1 201 Created
content-type: application/json; charset=utf-8

{ 
  "result" : [ 
<<<<<<< HEAD
    null, 
    null 
=======
    { 
      "_id" : "vertices/v1", 
      "_key" : "v1", 
      "_rev" : "512177892037", 
      "optional1" : "val1" 
    }, 
    { 
      "_id" : "vertices/v4", 
      "_key" : "v4", 
      "_rev" : "512179071685", 
      "optional1" : "val1" 
    } 
>>>>>>> 096ad46f
  ], 
  "hasMore" : false, 
  "extra" : { 
    "stats" : { 
      "writesExecuted" : 0, 
      "writesIgnored" : 0, 
      "scannedFull" : 0, 
      "scannedIndex" : 0, 
      "filtered" : 0 
    }, 
    "warnings" : [ ] 
  }, 
  "error" : false, 
  "code" : 201 
}<|MERGE_RESOLUTION|>--- conflicted
+++ resolved
@@ -7,10 +7,6 @@
 
 { 
   "result" : [ 
-<<<<<<< HEAD
-    null, 
-    null 
-=======
     { 
       "_id" : "vertices/v1", 
       "_key" : "v1", 
@@ -23,7 +19,6 @@
       "_rev" : "512179071685", 
       "optional1" : "val1" 
     } 
->>>>>>> 096ad46f
   ], 
   "hasMore" : false, 
   "extra" : { 
