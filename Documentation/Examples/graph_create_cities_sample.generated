--- conflicted
+++ resolved
@@ -5,11 +5,7 @@
   { 
     <span class="hljs-string">"_key"</span> : <span class="hljs-string">"Lyon"</span>, 
     <span class="hljs-string">"_id"</span> : <span class="hljs-string">"frenchCity/Lyon"</span>, 
-<<<<<<< HEAD
-    <span class="hljs-string">"_rev"</span> : <span class="hljs-string">"35766"</span>, 
-=======
     <span class="hljs-string">"_rev"</span> : <span class="hljs-string">"35859"</span>, 
->>>>>>> c1e90bb4
     <span class="hljs-string">"isCapital"</span> : <span class="hljs-literal">false</span>, 
     <span class="hljs-string">"loc"</span> : [ 
       <span class="hljs-number">45.76</span>, 
@@ -20,11 +16,7 @@
   { 
     <span class="hljs-string">"_key"</span> : <span class="hljs-string">"Paris"</span>, 
     <span class="hljs-string">"_id"</span> : <span class="hljs-string">"frenchCity/Paris"</span>, 
-<<<<<<< HEAD
-    <span class="hljs-string">"_rev"</span> : <span class="hljs-string">"35770"</span>, 
-=======
     <span class="hljs-string">"_rev"</span> : <span class="hljs-string">"35863"</span>, 
->>>>>>> c1e90bb4
     <span class="hljs-string">"isCapital"</span> : <span class="hljs-literal">true</span>, 
     <span class="hljs-string">"loc"</span> : [ 
       <span class="hljs-number">48.856700000000004</span>, 
@@ -38,11 +30,7 @@
   { 
     <span class="hljs-string">"_key"</span> : <span class="hljs-string">"Cologne"</span>, 
     <span class="hljs-string">"_id"</span> : <span class="hljs-string">"germanCity/Cologne"</span>, 
-<<<<<<< HEAD
-    <span class="hljs-string">"_rev"</span> : <span class="hljs-string">"35760"</span>, 
-=======
     <span class="hljs-string">"_rev"</span> : <span class="hljs-string">"35853"</span>, 
->>>>>>> c1e90bb4
     <span class="hljs-string">"isCapital"</span> : <span class="hljs-literal">false</span>, 
     <span class="hljs-string">"loc"</span> : [ 
       <span class="hljs-number">50.9364</span>, 
@@ -53,11 +41,7 @@
   { 
     <span class="hljs-string">"_key"</span> : <span class="hljs-string">"Hamburg"</span>, 
     <span class="hljs-string">"_id"</span> : <span class="hljs-string">"germanCity/Hamburg"</span>, 
-<<<<<<< HEAD
-    <span class="hljs-string">"_rev"</span> : <span class="hljs-string">"35763"</span>, 
-=======
     <span class="hljs-string">"_rev"</span> : <span class="hljs-string">"35856"</span>, 
->>>>>>> c1e90bb4
     <span class="hljs-string">"isCapital"</span> : <span class="hljs-literal">false</span>, 
     <span class="hljs-string">"loc"</span> : [ 
       <span class="hljs-number">53.5653</span>, 
@@ -68,11 +52,7 @@
   { 
     <span class="hljs-string">"_key"</span> : <span class="hljs-string">"Berlin"</span>, 
     <span class="hljs-string">"_id"</span> : <span class="hljs-string">"germanCity/Berlin"</span>, 
-<<<<<<< HEAD
-    <span class="hljs-string">"_rev"</span> : <span class="hljs-string">"35756"</span>, 
-=======
     <span class="hljs-string">"_rev"</span> : <span class="hljs-string">"35849"</span>, 
->>>>>>> c1e90bb4
     <span class="hljs-string">"isCapital"</span> : <span class="hljs-literal">true</span>, 
     <span class="hljs-string">"loc"</span> : [ 
       <span class="hljs-number">52.5167</span>, 
@@ -84,29 +64,6 @@
 arangosh&gt; db.germanHighway.toArray();
 [ 
   { 
-<<<<<<< HEAD
-    <span class="hljs-string">"_key"</span> : <span class="hljs-string">"35779"</span>, 
-    <span class="hljs-string">"_id"</span> : <span class="hljs-string">"germanHighway/35779"</span>, 
-    <span class="hljs-string">"_from"</span> : <span class="hljs-string">"germanCity/Berlin"</span>, 
-    <span class="hljs-string">"_to"</span> : <span class="hljs-string">"germanCity/Cologne"</span>, 
-    <span class="hljs-string">"_rev"</span> : <span class="hljs-string">"35779"</span>, 
-    <span class="hljs-string">"distance"</span> : <span class="hljs-number">850</span> 
-  }, 
-  { 
-    <span class="hljs-string">"_key"</span> : <span class="hljs-string">"35783"</span>, 
-    <span class="hljs-string">"_id"</span> : <span class="hljs-string">"germanHighway/35783"</span>, 
-    <span class="hljs-string">"_from"</span> : <span class="hljs-string">"germanCity/Berlin"</span>, 
-    <span class="hljs-string">"_to"</span> : <span class="hljs-string">"germanCity/Hamburg"</span>, 
-    <span class="hljs-string">"_rev"</span> : <span class="hljs-string">"35783"</span>, 
-    <span class="hljs-string">"distance"</span> : <span class="hljs-number">400</span> 
-  }, 
-  { 
-    <span class="hljs-string">"_key"</span> : <span class="hljs-string">"35786"</span>, 
-    <span class="hljs-string">"_id"</span> : <span class="hljs-string">"germanHighway/35786"</span>, 
-    <span class="hljs-string">"_from"</span> : <span class="hljs-string">"germanCity/Hamburg"</span>, 
-    <span class="hljs-string">"_to"</span> : <span class="hljs-string">"germanCity/Cologne"</span>, 
-    <span class="hljs-string">"_rev"</span> : <span class="hljs-string">"35786"</span>, 
-=======
     <span class="hljs-string">"_key"</span> : <span class="hljs-string">"35872"</span>, 
     <span class="hljs-string">"_id"</span> : <span class="hljs-string">"germanHighway/35872"</span>, 
     <span class="hljs-string">"_from"</span> : <span class="hljs-string">"germanCity/Berlin"</span>, 
@@ -128,80 +85,23 @@
     <span class="hljs-string">"_from"</span> : <span class="hljs-string">"germanCity/Hamburg"</span>, 
     <span class="hljs-string">"_to"</span> : <span class="hljs-string">"germanCity/Cologne"</span>, 
     <span class="hljs-string">"_rev"</span> : <span class="hljs-string">"35879"</span>, 
->>>>>>> c1e90bb4
     <span class="hljs-string">"distance"</span> : <span class="hljs-number">500</span> 
   } 
 ]
 arangosh&gt; db.frenchHighway.toArray();
 [ 
   { 
-<<<<<<< HEAD
-    <span class="hljs-string">"_key"</span> : <span class="hljs-string">"35789"</span>, 
-    <span class="hljs-string">"_id"</span> : <span class="hljs-string">"frenchHighway/35789"</span>, 
-    <span class="hljs-string">"_from"</span> : <span class="hljs-string">"frenchCity/Paris"</span>, 
-    <span class="hljs-string">"_to"</span> : <span class="hljs-string">"frenchCity/Lyon"</span>, 
-    <span class="hljs-string">"_rev"</span> : <span class="hljs-string">"35789"</span>, 
-=======
     <span class="hljs-string">"_key"</span> : <span class="hljs-string">"35882"</span>, 
     <span class="hljs-string">"_id"</span> : <span class="hljs-string">"frenchHighway/35882"</span>, 
     <span class="hljs-string">"_from"</span> : <span class="hljs-string">"frenchCity/Paris"</span>, 
     <span class="hljs-string">"_to"</span> : <span class="hljs-string">"frenchCity/Lyon"</span>, 
     <span class="hljs-string">"_rev"</span> : <span class="hljs-string">"35882"</span>, 
->>>>>>> c1e90bb4
     <span class="hljs-string">"distance"</span> : <span class="hljs-number">550</span> 
   } 
 ]
 arangosh&gt; db.internationalHighway.toArray();
 [ 
   { 
-<<<<<<< HEAD
-    <span class="hljs-string">"_key"</span> : <span class="hljs-string">"35797"</span>, 
-    <span class="hljs-string">"_id"</span> : <span class="hljs-string">"internationalHighway/35797"</span>, 
-    <span class="hljs-string">"_from"</span> : <span class="hljs-string">"germanCity/Berlin"</span>, 
-    <span class="hljs-string">"_to"</span> : <span class="hljs-string">"frenchCity/Paris"</span>, 
-    <span class="hljs-string">"_rev"</span> : <span class="hljs-string">"35797"</span>, 
-    <span class="hljs-string">"distance"</span> : <span class="hljs-number">1200</span> 
-  }, 
-  { 
-    <span class="hljs-string">"_key"</span> : <span class="hljs-string">"35800"</span>, 
-    <span class="hljs-string">"_id"</span> : <span class="hljs-string">"internationalHighway/35800"</span>, 
-    <span class="hljs-string">"_from"</span> : <span class="hljs-string">"germanCity/Hamburg"</span>, 
-    <span class="hljs-string">"_to"</span> : <span class="hljs-string">"frenchCity/Paris"</span>, 
-    <span class="hljs-string">"_rev"</span> : <span class="hljs-string">"35800"</span>, 
-    <span class="hljs-string">"distance"</span> : <span class="hljs-number">900</span> 
-  }, 
-  { 
-    <span class="hljs-string">"_key"</span> : <span class="hljs-string">"35809"</span>, 
-    <span class="hljs-string">"_id"</span> : <span class="hljs-string">"internationalHighway/35809"</span>, 
-    <span class="hljs-string">"_from"</span> : <span class="hljs-string">"germanCity/Cologne"</span>, 
-    <span class="hljs-string">"_to"</span> : <span class="hljs-string">"frenchCity/Paris"</span>, 
-    <span class="hljs-string">"_rev"</span> : <span class="hljs-string">"35809"</span>, 
-    <span class="hljs-string">"distance"</span> : <span class="hljs-number">550</span> 
-  }, 
-  { 
-    <span class="hljs-string">"_key"</span> : <span class="hljs-string">"35793"</span>, 
-    <span class="hljs-string">"_id"</span> : <span class="hljs-string">"internationalHighway/35793"</span>, 
-    <span class="hljs-string">"_from"</span> : <span class="hljs-string">"germanCity/Berlin"</span>, 
-    <span class="hljs-string">"_to"</span> : <span class="hljs-string">"frenchCity/Lyon"</span>, 
-    <span class="hljs-string">"_rev"</span> : <span class="hljs-string">"35793"</span>, 
-    <span class="hljs-string">"distance"</span> : <span class="hljs-number">1100</span> 
-  }, 
-  { 
-    <span class="hljs-string">"_key"</span> : <span class="hljs-string">"35806"</span>, 
-    <span class="hljs-string">"_id"</span> : <span class="hljs-string">"internationalHighway/35806"</span>, 
-    <span class="hljs-string">"_from"</span> : <span class="hljs-string">"germanCity/Cologne"</span>, 
-    <span class="hljs-string">"_to"</span> : <span class="hljs-string">"frenchCity/Lyon"</span>, 
-    <span class="hljs-string">"_rev"</span> : <span class="hljs-string">"35806"</span>, 
-    <span class="hljs-string">"distance"</span> : <span class="hljs-number">700</span> 
-  }, 
-  { 
-    <span class="hljs-string">"_key"</span> : <span class="hljs-string">"35803"</span>, 
-    <span class="hljs-string">"_id"</span> : <span class="hljs-string">"internationalHighway/35803"</span>, 
-    <span class="hljs-string">"_from"</span> : <span class="hljs-string">"germanCity/Hamburg"</span>, 
-    <span class="hljs-string">"_to"</span> : <span class="hljs-string">"frenchCity/Lyon"</span>, 
-    <span class="hljs-string">"_rev"</span> : <span class="hljs-string">"35803"</span>, 
-    <span class="hljs-string">"distance"</span> : <span class="hljs-number">1300</span> 
-=======
     <span class="hljs-string">"_key"</span> : <span class="hljs-string">"35896"</span>, 
     <span class="hljs-string">"_id"</span> : <span class="hljs-string">"internationalHighway/35896"</span>, 
     <span class="hljs-string">"_from"</span> : <span class="hljs-string">"germanCity/Hamburg"</span>, 
@@ -248,7 +148,6 @@
     <span class="hljs-string">"_to"</span> : <span class="hljs-string">"frenchCity/Paris"</span>, 
     <span class="hljs-string">"_rev"</span> : <span class="hljs-string">"35902"</span>, 
     <span class="hljs-string">"distance"</span> : <span class="hljs-number">550</span> 
->>>>>>> c1e90bb4
   } 
 ]
 arangosh&gt; examples.dropGraph(<span class="hljs-string">"routeplanner"</span>);
