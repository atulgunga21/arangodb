--- conflicted
+++ resolved
@@ -4,19 +4,11 @@
 content-type: application/json; charset=utf-<span class="hljs-number">8</span>
 
 { 
-<<<<<<< HEAD
-  "result" : { 
-    "name" : "_system", 
-    "id" : "74689", 
-    "path" : "/tmp/vocdir.49893/databases/database-74689", 
-    "isSystem" : true 
-=======
   <span class="hljs-string">"result"</span> : { 
     <span class="hljs-string">"name"</span> : <span class="hljs-string">"_system"</span>, 
     <span class="hljs-string">"id"</span> : <span class="hljs-string">"69154"</span>, 
     <span class="hljs-string">"path"</span> : <span class="hljs-string">"/tmp/vocdir.23754/databases/database-69154"</span>, 
     <span class="hljs-string">"isSystem"</span> : <span class="hljs-literal">true</span> 
->>>>>>> 1a748b46
   }, 
   <span class="hljs-string">"error"</span> : <span class="hljs-literal">false</span>, 
   <span class="hljs-string">"code"</span> : <span class="hljs-number">200</span> 
