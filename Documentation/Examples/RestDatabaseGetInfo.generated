--- conflicted
+++ resolved
@@ -6,13 +6,8 @@
 { 
   "result" : { 
     "name" : "_system", 
-<<<<<<< HEAD
-    "id" : "81058", 
-    "path" : "/tmp/vocdir.26159/databases/database-81058", 
-=======
     "id" : "118003", 
     "path" : "/tmp/vocdir.31914/databases/database-118003", 
->>>>>>> 25aa2a58
     "isSystem" : true 
   }, 
   "error" : false, 
