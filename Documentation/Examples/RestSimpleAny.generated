shell> curl -X PUT --data-binary @- --dump - http://localhost:8529/_api/simple/any &lt;&lt;EOF
{ 
  <span class="hljs-string">"collection"</span> : <span class="hljs-string">"products"</span> 
}
EOF

HTTP/<span class="hljs-number">1.1</span> <span class="hljs-number">200</span> OK
content-type: application/json; charset=utf-<span class="hljs-number">8</span>

{ 
  <span class="hljs-string">"document"</span> : { 
<<<<<<< HEAD
    <span class="hljs-string">"_id"</span> : <span class="hljs-string">"products/840164601"</span>, 
    <span class="hljs-string">"_key"</span> : <span class="hljs-string">"840164601"</span>, 
    <span class="hljs-string">"_rev"</span> : <span class="hljs-string">"840164601"</span>, 
=======
    <span class="hljs-string">"_id"</span> : <span class="hljs-string">"products/839754284"</span>, 
    <span class="hljs-string">"_key"</span> : <span class="hljs-string">"839754284"</span>, 
    <span class="hljs-string">"_rev"</span> : <span class="hljs-string">"839754284"</span>, 
>>>>>>> 1b8e6ddf
    <span class="hljs-string">"Hello5"</span> : <span class="hljs-string">"World5"</span> 
  }, 
  <span class="hljs-string">"error"</span> : <span class="hljs-literal">false</span>, 
  <span class="hljs-string">"code"</span> : <span class="hljs-number">200</span> 
}<|MERGE_RESOLUTION|>--- conflicted
+++ resolved
@@ -9,15 +9,9 @@
 
 { 
   <span class="hljs-string">"document"</span> : { 
-<<<<<<< HEAD
-    <span class="hljs-string">"_id"</span> : <span class="hljs-string">"products/840164601"</span>, 
-    <span class="hljs-string">"_key"</span> : <span class="hljs-string">"840164601"</span>, 
-    <span class="hljs-string">"_rev"</span> : <span class="hljs-string">"840164601"</span>, 
-=======
     <span class="hljs-string">"_id"</span> : <span class="hljs-string">"products/839754284"</span>, 
     <span class="hljs-string">"_key"</span> : <span class="hljs-string">"839754284"</span>, 
     <span class="hljs-string">"_rev"</span> : <span class="hljs-string">"839754284"</span>, 
->>>>>>> 1b8e6ddf
     <span class="hljs-string">"Hello5"</span> : <span class="hljs-string">"World5"</span> 
   }, 
   <span class="hljs-string">"error"</span> : <span class="hljs-literal">false</span>, 
