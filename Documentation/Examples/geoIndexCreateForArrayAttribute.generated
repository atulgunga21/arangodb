--- conflicted
+++ resolved
@@ -1,10 +1,6 @@
 arangosh&gt; db.geo.ensureIndex({ type: <span class="hljs-string">"geo"</span>, fields: [ <span class="hljs-string">"loc"</span> ] });
 { 
-<<<<<<< HEAD
-  <span class="hljs-string">"id"</span> : <span class="hljs-string">"geo/27242"</span>, 
-=======
   <span class="hljs-string">"id"</span> : <span class="hljs-string">"geo/27335"</span>, 
->>>>>>> c1e90bb4
   <span class="hljs-string">"type"</span> : <span class="hljs-string">"geo1"</span>, 
   <span class="hljs-string">"fields"</span> : [ 
     <span class="hljs-string">"loc"</span> 
@@ -27,15 +23,9 @@
 arangosh&gt; db.geo.near(<span class="hljs-number">0</span>, <span class="hljs-number">0</span>).limit(<span class="hljs-number">3</span>).toArray();
 [ 
   { 
-<<<<<<< HEAD
-    <span class="hljs-string">"_key"</span> : <span class="hljs-string">"28299"</span>, 
-    <span class="hljs-string">"_id"</span> : <span class="hljs-string">"geo/28299"</span>, 
-    <span class="hljs-string">"_rev"</span> : <span class="hljs-string">"28299"</span>, 
-=======
     <span class="hljs-string">"_key"</span> : <span class="hljs-string">"28392"</span>, 
     <span class="hljs-string">"_id"</span> : <span class="hljs-string">"geo/28392"</span>, 
     <span class="hljs-string">"_rev"</span> : <span class="hljs-string">"28392"</span>, 
->>>>>>> c1e90bb4
     <span class="hljs-string">"loc"</span> : [ 
       <span class="hljs-number">0</span>, 
       <span class="hljs-number">0</span> 
@@ -43,15 +33,9 @@
     <span class="hljs-string">"name"</span> : <span class="hljs-string">"Name/0/0"</span> 
   }, 
   { 
-<<<<<<< HEAD
-    <span class="hljs-string">"_key"</span> : <span class="hljs-string">"28302"</span>, 
-    <span class="hljs-string">"_id"</span> : <span class="hljs-string">"geo/28302"</span>, 
-    <span class="hljs-string">"_rev"</span> : <span class="hljs-string">"28302"</span>, 
-=======
     <span class="hljs-string">"_key"</span> : <span class="hljs-string">"28395"</span>, 
     <span class="hljs-string">"_id"</span> : <span class="hljs-string">"geo/28395"</span>, 
     <span class="hljs-string">"_rev"</span> : <span class="hljs-string">"28395"</span>, 
->>>>>>> c1e90bb4
     <span class="hljs-string">"loc"</span> : [ 
       <span class="hljs-number">0</span>, 
       <span class="hljs-number">10</span> 
@@ -59,15 +43,9 @@
     <span class="hljs-string">"name"</span> : <span class="hljs-string">"Name/0/10"</span> 
   }, 
   { 
-<<<<<<< HEAD
-    <span class="hljs-string">"_key"</span> : <span class="hljs-string">"28188"</span>, 
-    <span class="hljs-string">"_id"</span> : <span class="hljs-string">"geo/28188"</span>, 
-    <span class="hljs-string">"_rev"</span> : <span class="hljs-string">"28188"</span>, 
-=======
     <span class="hljs-string">"_key"</span> : <span class="hljs-string">"28281"</span>, 
     <span class="hljs-string">"_id"</span> : <span class="hljs-string">"geo/28281"</span>, 
     <span class="hljs-string">"_rev"</span> : <span class="hljs-string">"28281"</span>, 
->>>>>>> c1e90bb4
     <span class="hljs-string">"loc"</span> : [ 
       <span class="hljs-number">-10</span>, 
       <span class="hljs-number">0</span> 
