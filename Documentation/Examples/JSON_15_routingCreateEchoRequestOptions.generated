--- conflicted
+++ resolved
@@ -8,13 +8,7 @@
 ........&gt;  } 
 ........&gt; });
 { 
-<<<<<<< HEAD
-  "_id" : "_routing/594748353", 
-  "_rev" : "594748353", 
-  "_key" : "594748353" 
-=======
   <span class="hljs-string">"_id"</span> : <span class="hljs-string">"_routing/611192354"</span>, 
   <span class="hljs-string">"_rev"</span> : <span class="hljs-string">"611192354"</span>, 
   <span class="hljs-string">"_key"</span> : <span class="hljs-string">"611192354"</span> 
->>>>>>> 1a748b46
 }