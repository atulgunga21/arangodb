arangosh&gt; db._routing.save({
........&gt;  url: <span class="hljs-string">"/redirectMe"</span>,
........&gt;  action: {
........&gt;    <span class="hljs-keyword">do</span>: <span class="hljs-string">"org/arangodb/actions/redirectRequest"</span>,
........&gt;    options: {
........&gt;      permanently: <span class="hljs-literal">true</span>,
........&gt;      destination: <span class="hljs-string">"/somewhere.else/"</span>
........&gt;    }
........&gt;  }
........&gt; });
{ 
<<<<<<< HEAD
  "_id" : "_routing/597697473", 
  "_rev" : "597697473", 
  "_key" : "597697473" 
=======
  <span class="hljs-string">"_id"</span> : <span class="hljs-string">"_routing/614141474"</span>, 
  <span class="hljs-string">"_rev"</span> : <span class="hljs-string">"614141474"</span>, 
  <span class="hljs-string">"_key"</span> : <span class="hljs-string">"614141474"</span> 
>>>>>>> 1a748b46
}
arangosh&gt; <span class="hljs-built_in">require</span>(<span class="hljs-string">"internal"</span>).reloadRouting()<|MERGE_RESOLUTION|>--- conflicted
+++ resolved
@@ -9,14 +9,8 @@
 ........&gt;  }
 ........&gt; });
 { 
-<<<<<<< HEAD
-  "_id" : "_routing/597697473", 
-  "_rev" : "597697473", 
-  "_key" : "597697473" 
-=======
   <span class="hljs-string">"_id"</span> : <span class="hljs-string">"_routing/614141474"</span>, 
   <span class="hljs-string">"_rev"</span> : <span class="hljs-string">"614141474"</span>, 
   <span class="hljs-string">"_key"</span> : <span class="hljs-string">"614141474"</span> 
->>>>>>> 1a748b46
 }
 arangosh&gt; <span class="hljs-built_in">require</span>(<span class="hljs-string">"internal"</span>).reloadRouting()