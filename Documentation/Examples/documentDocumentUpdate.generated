arangosh> a1 = db.example.insert({ a : 1 });
{ 
<<<<<<< HEAD
  "_id" : "example/478952610", 
  "_rev" : "478952610", 
  "_key" : "478952610" 
}
arangosh> a2 = db._update(a1, { b : 2 });
{ 
  "_id" : "example/478952610", 
  "_rev" : "479280290", 
  "_key" : "478952610" 
=======
  "_id" : "example/482594035", 
  "_rev" : "482594035", 
  "_key" : "482594035" 
}
arangosh> a2 = db._update(a1, { b : 2 });
{ 
  "_id" : "example/482594035", 
  "_rev" : "482921715", 
  "_key" : "482594035" 
>>>>>>> 25aa2a58
}
arangosh> a3 = db._update(a1, { c : 3 });
[ArangoError 1200: precondition failed]<|MERGE_RESOLUTION|>--- conflicted
+++ resolved
@@ -1,16 +1,5 @@
 arangosh> a1 = db.example.insert({ a : 1 });
 { 
-<<<<<<< HEAD
-  "_id" : "example/478952610", 
-  "_rev" : "478952610", 
-  "_key" : "478952610" 
-}
-arangosh> a2 = db._update(a1, { b : 2 });
-{ 
-  "_id" : "example/478952610", 
-  "_rev" : "479280290", 
-  "_key" : "478952610" 
-=======
   "_id" : "example/482594035", 
   "_rev" : "482594035", 
   "_key" : "482594035" 
@@ -20,7 +9,6 @@
   "_id" : "example/482594035", 
   "_rev" : "482921715", 
   "_key" : "482594035" 
->>>>>>> 25aa2a58
 }
 arangosh> a3 = db._update(a1, { c : 3 });
 [ArangoError 1200: precondition failed]