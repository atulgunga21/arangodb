arangosh&gt; db.geo2.ensureIndex({ type: <span class="hljs-string">"geo"</span>, fields: [ <span class="hljs-string">"location.latitude"</span>, <span class="hljs-string">"location.longitude"</span> ] });
{ 
<<<<<<< HEAD
  <span class="hljs-string">"id"</span> : <span class="hljs-string">"geo2/23851"</span>, 
=======
  <span class="hljs-string">"id"</span> : <span class="hljs-string">"geo2/23777"</span>, 
>>>>>>> 014de716
  <span class="hljs-string">"type"</span> : <span class="hljs-string">"geo2"</span>, 
  <span class="hljs-string">"fields"</span> : [ 
    <span class="hljs-string">"location.latitude"</span>, 
    <span class="hljs-string">"location.longitude"</span> 
  ], 
  <span class="hljs-string">"constraint"</span> : <span class="hljs-literal">false</span>, 
  <span class="hljs-string">"unique"</span> : <span class="hljs-literal">false</span>, 
  <span class="hljs-string">"ignoreNull"</span> : <span class="hljs-literal">true</span>, 
  <span class="hljs-string">"sparse"</span> : <span class="hljs-literal">true</span>, 
  <span class="hljs-string">"isNewlyCreated"</span> : <span class="hljs-literal">true</span>, 
  <span class="hljs-string">"code"</span> : <span class="hljs-number">201</span> 
}
arangosh&gt; <span class="hljs-keyword">for</span> (i = <span class="hljs-number">-90</span>;  i &lt;= <span class="hljs-number">90</span>;  i += <span class="hljs-number">10</span>) {
........&gt;     <span class="hljs-keyword">for</span> (j = <span class="hljs-number">-180</span>; j &lt;= <span class="hljs-number">180</span>; j += <span class="hljs-number">10</span>) {
........&gt;         db.geo2.save({ name : <span class="hljs-string">"Name/"</span> + i + <span class="hljs-string">"/"</span> + j, location: { latitude : i, longitude : j } });
........&gt;     }
........&gt; }	
arangosh&gt; db.geo2.near(<span class="hljs-number">0</span>, <span class="hljs-number">0</span>).limit(<span class="hljs-number">3</span>).toArray();
[ 
  { 
<<<<<<< HEAD
    <span class="hljs-string">"_key"</span> : <span class="hljs-string">"24908"</span>, 
    <span class="hljs-string">"_id"</span> : <span class="hljs-string">"geo2/24908"</span>, 
    <span class="hljs-string">"_rev"</span> : <span class="hljs-string">"_T9XeCBS--A"</span>, 
=======
    <span class="hljs-string">"_key"</span> : <span class="hljs-string">"24834"</span>, 
    <span class="hljs-string">"_id"</span> : <span class="hljs-string">"geo2/24834"</span>, 
    <span class="hljs-string">"_rev"</span> : <span class="hljs-string">"_U-_q68a--C"</span>, 
>>>>>>> 014de716
    <span class="hljs-string">"location"</span> : { 
      <span class="hljs-string">"latitude"</span> : <span class="hljs-number">0</span>, 
      <span class="hljs-string">"longitude"</span> : <span class="hljs-number">0</span> 
    }, 
    <span class="hljs-string">"name"</span> : <span class="hljs-string">"Name/0/0"</span> 
  }, 
  { 
<<<<<<< HEAD
    <span class="hljs-string">"_key"</span> : <span class="hljs-string">"24911"</span>, 
    <span class="hljs-string">"_id"</span> : <span class="hljs-string">"geo2/24911"</span>, 
    <span class="hljs-string">"_rev"</span> : <span class="hljs-string">"_T9XeCBS--B"</span>, 
=======
    <span class="hljs-string">"_key"</span> : <span class="hljs-string">"24837"</span>, 
    <span class="hljs-string">"_id"</span> : <span class="hljs-string">"geo2/24837"</span>, 
    <span class="hljs-string">"_rev"</span> : <span class="hljs-string">"_U-_q68e---"</span>, 
>>>>>>> 014de716
    <span class="hljs-string">"location"</span> : { 
      <span class="hljs-string">"latitude"</span> : <span class="hljs-number">0</span>, 
      <span class="hljs-string">"longitude"</span> : <span class="hljs-number">10</span> 
    }, 
    <span class="hljs-string">"name"</span> : <span class="hljs-string">"Name/0/10"</span> 
  }, 
  { 
<<<<<<< HEAD
    <span class="hljs-string">"_key"</span> : <span class="hljs-string">"24797"</span>, 
    <span class="hljs-string">"_id"</span> : <span class="hljs-string">"geo2/24797"</span>, 
    <span class="hljs-string">"_rev"</span> : <span class="hljs-string">"_T9XeCAu--A"</span>, 
=======
    <span class="hljs-string">"_key"</span> : <span class="hljs-string">"24723"</span>, 
    <span class="hljs-string">"_id"</span> : <span class="hljs-string">"geo2/24723"</span>, 
    <span class="hljs-string">"_rev"</span> : <span class="hljs-string">"_U-_q676--A"</span>, 
>>>>>>> 014de716
    <span class="hljs-string">"location"</span> : { 
      <span class="hljs-string">"latitude"</span> : <span class="hljs-number">-10</span>, 
      <span class="hljs-string">"longitude"</span> : <span class="hljs-number">0</span> 
    }, 
    <span class="hljs-string">"name"</span> : <span class="hljs-string">"Name/-10/0"</span> 
  } 
]<|MERGE_RESOLUTION|>--- conflicted
+++ resolved
@@ -1,10 +1,6 @@
 arangosh&gt; db.geo2.ensureIndex({ type: <span class="hljs-string">"geo"</span>, fields: [ <span class="hljs-string">"location.latitude"</span>, <span class="hljs-string">"location.longitude"</span> ] });
 { 
-<<<<<<< HEAD
-  <span class="hljs-string">"id"</span> : <span class="hljs-string">"geo2/23851"</span>, 
-=======
   <span class="hljs-string">"id"</span> : <span class="hljs-string">"geo2/23777"</span>, 
->>>>>>> 014de716
   <span class="hljs-string">"type"</span> : <span class="hljs-string">"geo2"</span>, 
   <span class="hljs-string">"fields"</span> : [ 
     <span class="hljs-string">"location.latitude"</span>, 
@@ -25,15 +21,9 @@
 arangosh&gt; db.geo2.near(<span class="hljs-number">0</span>, <span class="hljs-number">0</span>).limit(<span class="hljs-number">3</span>).toArray();
 [ 
   { 
-<<<<<<< HEAD
-    <span class="hljs-string">"_key"</span> : <span class="hljs-string">"24908"</span>, 
-    <span class="hljs-string">"_id"</span> : <span class="hljs-string">"geo2/24908"</span>, 
-    <span class="hljs-string">"_rev"</span> : <span class="hljs-string">"_T9XeCBS--A"</span>, 
-=======
     <span class="hljs-string">"_key"</span> : <span class="hljs-string">"24834"</span>, 
     <span class="hljs-string">"_id"</span> : <span class="hljs-string">"geo2/24834"</span>, 
     <span class="hljs-string">"_rev"</span> : <span class="hljs-string">"_U-_q68a--C"</span>, 
->>>>>>> 014de716
     <span class="hljs-string">"location"</span> : { 
       <span class="hljs-string">"latitude"</span> : <span class="hljs-number">0</span>, 
       <span class="hljs-string">"longitude"</span> : <span class="hljs-number">0</span> 
@@ -41,15 +31,9 @@
     <span class="hljs-string">"name"</span> : <span class="hljs-string">"Name/0/0"</span> 
   }, 
   { 
-<<<<<<< HEAD
-    <span class="hljs-string">"_key"</span> : <span class="hljs-string">"24911"</span>, 
-    <span class="hljs-string">"_id"</span> : <span class="hljs-string">"geo2/24911"</span>, 
-    <span class="hljs-string">"_rev"</span> : <span class="hljs-string">"_T9XeCBS--B"</span>, 
-=======
     <span class="hljs-string">"_key"</span> : <span class="hljs-string">"24837"</span>, 
     <span class="hljs-string">"_id"</span> : <span class="hljs-string">"geo2/24837"</span>, 
     <span class="hljs-string">"_rev"</span> : <span class="hljs-string">"_U-_q68e---"</span>, 
->>>>>>> 014de716
     <span class="hljs-string">"location"</span> : { 
       <span class="hljs-string">"latitude"</span> : <span class="hljs-number">0</span>, 
       <span class="hljs-string">"longitude"</span> : <span class="hljs-number">10</span> 
@@ -57,15 +41,9 @@
     <span class="hljs-string">"name"</span> : <span class="hljs-string">"Name/0/10"</span> 
   }, 
   { 
-<<<<<<< HEAD
-    <span class="hljs-string">"_key"</span> : <span class="hljs-string">"24797"</span>, 
-    <span class="hljs-string">"_id"</span> : <span class="hljs-string">"geo2/24797"</span>, 
-    <span class="hljs-string">"_rev"</span> : <span class="hljs-string">"_T9XeCAu--A"</span>, 
-=======
     <span class="hljs-string">"_key"</span> : <span class="hljs-string">"24723"</span>, 
     <span class="hljs-string">"_id"</span> : <span class="hljs-string">"geo2/24723"</span>, 
     <span class="hljs-string">"_rev"</span> : <span class="hljs-string">"_U-_q676--A"</span>, 
->>>>>>> 014de716
     <span class="hljs-string">"location"</span> : { 
       <span class="hljs-string">"latitude"</span> : <span class="hljs-number">-10</span>, 
       <span class="hljs-string">"longitude"</span> : <span class="hljs-number">0</span> 
