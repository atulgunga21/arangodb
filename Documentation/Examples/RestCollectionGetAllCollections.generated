--- conflicted
+++ resolved
@@ -6,246 +6,6 @@
 { 
   <span class="hljs-string">"collections"</span> : [ 
     { 
-<<<<<<< HEAD
-      "id" : "14361537", 
-      "name" : "_sessions", 
-      "isSystem" : true, 
-      "status" : 3, 
-      "type" : 2 
-    }, 
-    { 
-      "id" : "4531137", 
-      "name" : "_statisticsRaw", 
-      "isSystem" : true, 
-      "status" : 3, 
-      "type" : 2 
-    }, 
-    { 
-      "id" : "2302913", 
-      "name" : "_routing", 
-      "isSystem" : true, 
-      "status" : 3, 
-      "type" : 2 
-    }, 
-    { 
-      "id" : "6300609", 
-      "name" : "_jobs", 
-      "isSystem" : true, 
-      "status" : 3, 
-      "type" : 2 
-    }, 
-    { 
-      "id" : "18293697", 
-      "name" : "demo", 
-      "isSystem" : false, 
-      "status" : 3, 
-      "type" : 2 
-    }, 
-    { 
-      "id" : "7152577", 
-      "name" : "_apps", 
-      "isSystem" : true, 
-      "status" : 3, 
-      "type" : 2 
-    }, 
-    { 
-      "id" : "4924353", 
-      "name" : "_statistics", 
-      "isSystem" : true, 
-      "status" : 3, 
-      "type" : 2 
-    }, 
-    { 
-      "id" : "19145665", 
-      "name" : "animals", 
-      "isSystem" : false, 
-      "status" : 3, 
-      "type" : 2 
-    }, 
-    { 
-      "id" : "5317569", 
-      "name" : "_statistics15", 
-      "isSystem" : true, 
-      "status" : 3, 
-      "type" : 2 
-    }, 
-    { 
-      "id" : "15082433", 
-      "name" : "_system_users_users", 
-      "isSystem" : true, 
-      "status" : 3, 
-      "type" : 2 
-    }, 
-    { 
-      "id" : "4400065", 
-      "name" : "_aqlfunctions", 
-      "isSystem" : true, 
-      "status" : 3, 
-      "type" : 2 
-    }, 
-    { 
-      "id" : "2171841", 
-      "name" : "_modules", 
-      "isSystem" : true, 
-      "status" : 3, 
-      "type" : 2 
-    }, 
-    { 
-      "id" : "6169537", 
-      "name" : "_queues", 
-      "isSystem" : true, 
-      "status" : 3, 
-      "type" : 2 
-    }, 
-    { 
-      "id" : "5710785", 
-      "name" : "_configuration", 
-      "isSystem" : true, 
-      "status" : 3, 
-      "type" : 2 
-    }, 
-    { 
-      "id" : "2040769", 
-      "name" : "_graphs", 
-      "isSystem" : true, 
-      "status" : 3, 
-      "type" : 2 
-    }, 
-    { 
-      "id" : "2433985", 
-      "name" : "_cluster_kickstarter_plans", 
-      "isSystem" : true, 
-      "status" : 3, 
-      "type" : 2 
-    }, 
-    { 
-      "id" : "205761", 
-      "name" : "_users", 
-      "isSystem" : true, 
-      "status" : 3, 
-      "type" : 2 
-    } 
-  ], 
-  "names" : { 
-    "_sessions" : { 
-      "id" : "14361537", 
-      "name" : "_sessions", 
-      "isSystem" : true, 
-      "status" : 3, 
-      "type" : 2 
-    }, 
-    "_statisticsRaw" : { 
-      "id" : "4531137", 
-      "name" : "_statisticsRaw", 
-      "isSystem" : true, 
-      "status" : 3, 
-      "type" : 2 
-    }, 
-    "_routing" : { 
-      "id" : "2302913", 
-      "name" : "_routing", 
-      "isSystem" : true, 
-      "status" : 3, 
-      "type" : 2 
-    }, 
-    "_jobs" : { 
-      "id" : "6300609", 
-      "name" : "_jobs", 
-      "isSystem" : true, 
-      "status" : 3, 
-      "type" : 2 
-    }, 
-    "demo" : { 
-      "id" : "18293697", 
-      "name" : "demo", 
-      "isSystem" : false, 
-      "status" : 3, 
-      "type" : 2 
-    }, 
-    "_apps" : { 
-      "id" : "7152577", 
-      "name" : "_apps", 
-      "isSystem" : true, 
-      "status" : 3, 
-      "type" : 2 
-    }, 
-    "_statistics" : { 
-      "id" : "4924353", 
-      "name" : "_statistics", 
-      "isSystem" : true, 
-      "status" : 3, 
-      "type" : 2 
-    }, 
-    "animals" : { 
-      "id" : "19145665", 
-      "name" : "animals", 
-      "isSystem" : false, 
-      "status" : 3, 
-      "type" : 2 
-    }, 
-    "_statistics15" : { 
-      "id" : "5317569", 
-      "name" : "_statistics15", 
-      "isSystem" : true, 
-      "status" : 3, 
-      "type" : 2 
-    }, 
-    "_system_users_users" : { 
-      "id" : "15082433", 
-      "name" : "_system_users_users", 
-      "isSystem" : true, 
-      "status" : 3, 
-      "type" : 2 
-    }, 
-    "_aqlfunctions" : { 
-      "id" : "4400065", 
-      "name" : "_aqlfunctions", 
-      "isSystem" : true, 
-      "status" : 3, 
-      "type" : 2 
-    }, 
-    "_modules" : { 
-      "id" : "2171841", 
-      "name" : "_modules", 
-      "isSystem" : true, 
-      "status" : 3, 
-      "type" : 2 
-    }, 
-    "_queues" : { 
-      "id" : "6169537", 
-      "name" : "_queues", 
-      "isSystem" : true, 
-      "status" : 3, 
-      "type" : 2 
-    }, 
-    "_configuration" : { 
-      "id" : "5710785", 
-      "name" : "_configuration", 
-      "isSystem" : true, 
-      "status" : 3, 
-      "type" : 2 
-    }, 
-    "_graphs" : { 
-      "id" : "2040769", 
-      "name" : "_graphs", 
-      "isSystem" : true, 
-      "status" : 3, 
-      "type" : 2 
-    }, 
-    "_cluster_kickstarter_plans" : { 
-      "id" : "2433985", 
-      "name" : "_cluster_kickstarter_plans", 
-      "isSystem" : true, 
-      "status" : 3, 
-      "type" : 2 
-    }, 
-    "_users" : { 
-      "id" : "205761", 
-      "name" : "_users", 
-      "isSystem" : true, 
-      "status" : 3, 
-      "type" : 2 
-=======
       <span class="hljs-string">"id"</span> : <span class="hljs-string">"15601186"</span>, 
       <span class="hljs-string">"name"</span> : <span class="hljs-string">"_system_users_users"</span>, 
       <span class="hljs-string">"isSystem"</span> : <span class="hljs-literal">true</span>, 
@@ -484,7 +244,6 @@
       <span class="hljs-string">"isSystem"</span> : <span class="hljs-literal">true</span>, 
       <span class="hljs-string">"status"</span> : <span class="hljs-number">3</span>, 
       <span class="hljs-string">"type"</span> : <span class="hljs-number">2</span> 
->>>>>>> 1a748b46
     } 
   }, 
   <span class="hljs-string">"error"</span> : <span class="hljs-literal">false</span>, 
