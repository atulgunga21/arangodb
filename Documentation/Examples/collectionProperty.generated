--- conflicted
+++ resolved
@@ -1,17 +1,5 @@
 arangosh&gt; db.example.properties({ waitForSync : <span class="hljs-literal">true</span> });
 { 
-<<<<<<< HEAD
-  "doCompact" : true, 
-  "journalSize" : 1048576, 
-  "isSystem" : false, 
-  "isVolatile" : false, 
-  "waitForSync" : true, 
-  "keyOptions" : { 
-    "type" : "traditional", 
-    "allowUserKeys" : true 
-  }, 
-  "indexBuckets" : 8 
-=======
   <span class="hljs-string">"doCompact"</span> : <span class="hljs-literal">true</span>, 
   <span class="hljs-string">"journalSize"</span> : <span class="hljs-number">1048576</span>, 
   <span class="hljs-string">"isSystem"</span> : <span class="hljs-literal">false</span>, 
@@ -22,5 +10,4 @@
     <span class="hljs-string">"allowUserKeys"</span> : <span class="hljs-literal">true</span> 
   }, 
   <span class="hljs-string">"indexBuckets"</span> : <span class="hljs-number">8</span> 
->>>>>>> 1a748b46
 }