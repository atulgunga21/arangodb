shell> curl -X POST --data-binary @- --dump - http://localhost:8529/_api/document/products &lt;&lt;EOF
[{"Hello":"Earth"}, {"Hello":"Venus"}, {"Hello":"Mars"}]
EOF

HTTP/<span class="hljs-number">1.1</span> <span class="hljs-number">202</span> Accepted
content-type: application/json; charset=utf<span class="hljs-number">-8</span>

[ 
  { 
<<<<<<< HEAD
    <span class="hljs-string">"_id"</span> : <span class="hljs-string">"products/9839"</span>, 
    <span class="hljs-string">"_key"</span> : <span class="hljs-string">"9839"</span>, 
    <span class="hljs-string">"_rev"</span> : <span class="hljs-string">"_T9XcOYy---"</span> 
  }, 
  { 
    <span class="hljs-string">"_id"</span> : <span class="hljs-string">"products/9843"</span>, 
    <span class="hljs-string">"_key"</span> : <span class="hljs-string">"9843"</span>, 
    <span class="hljs-string">"_rev"</span> : <span class="hljs-string">"_T9XcOYy--_"</span> 
  }, 
  { 
    <span class="hljs-string">"_id"</span> : <span class="hljs-string">"products/9845"</span>, 
    <span class="hljs-string">"_key"</span> : <span class="hljs-string">"9845"</span>, 
    <span class="hljs-string">"_rev"</span> : <span class="hljs-string">"_T9XcOYy--A"</span> 
=======
    <span class="hljs-string">"_id"</span> : <span class="hljs-string">"products/9803"</span>, 
    <span class="hljs-string">"_key"</span> : <span class="hljs-string">"9803"</span>, 
    <span class="hljs-string">"_rev"</span> : <span class="hljs-string">"_U-_pyOS---"</span> 
  }, 
  { 
    <span class="hljs-string">"_id"</span> : <span class="hljs-string">"products/9807"</span>, 
    <span class="hljs-string">"_key"</span> : <span class="hljs-string">"9807"</span>, 
    <span class="hljs-string">"_rev"</span> : <span class="hljs-string">"_U-_pyOW---"</span> 
  }, 
  { 
    <span class="hljs-string">"_id"</span> : <span class="hljs-string">"products/9809"</span>, 
    <span class="hljs-string">"_key"</span> : <span class="hljs-string">"9809"</span>, 
    <span class="hljs-string">"_rev"</span> : <span class="hljs-string">"_U-_pyOW--_"</span> 
>>>>>>> 014de716
  } 
]<|MERGE_RESOLUTION|>--- conflicted
+++ resolved
@@ -7,21 +7,6 @@
 
 [ 
   { 
-<<<<<<< HEAD
-    <span class="hljs-string">"_id"</span> : <span class="hljs-string">"products/9839"</span>, 
-    <span class="hljs-string">"_key"</span> : <span class="hljs-string">"9839"</span>, 
-    <span class="hljs-string">"_rev"</span> : <span class="hljs-string">"_T9XcOYy---"</span> 
-  }, 
-  { 
-    <span class="hljs-string">"_id"</span> : <span class="hljs-string">"products/9843"</span>, 
-    <span class="hljs-string">"_key"</span> : <span class="hljs-string">"9843"</span>, 
-    <span class="hljs-string">"_rev"</span> : <span class="hljs-string">"_T9XcOYy--_"</span> 
-  }, 
-  { 
-    <span class="hljs-string">"_id"</span> : <span class="hljs-string">"products/9845"</span>, 
-    <span class="hljs-string">"_key"</span> : <span class="hljs-string">"9845"</span>, 
-    <span class="hljs-string">"_rev"</span> : <span class="hljs-string">"_T9XcOYy--A"</span> 
-=======
     <span class="hljs-string">"_id"</span> : <span class="hljs-string">"products/9803"</span>, 
     <span class="hljs-string">"_key"</span> : <span class="hljs-string">"9803"</span>, 
     <span class="hljs-string">"_rev"</span> : <span class="hljs-string">"_U-_pyOS---"</span> 
@@ -35,6 +20,5 @@
     <span class="hljs-string">"_id"</span> : <span class="hljs-string">"products/9809"</span>, 
     <span class="hljs-string">"_key"</span> : <span class="hljs-string">"9809"</span>, 
     <span class="hljs-string">"_rev"</span> : <span class="hljs-string">"_U-_pyOW--_"</span> 
->>>>>>> 014de716
   } 
 ]