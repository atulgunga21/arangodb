--- conflicted
+++ resolved
@@ -28,11 +28,6 @@
 /// @author Copyright 2013, triAGENS GmbH, Cologne, Germany
 ////////////////////////////////////////////////////////////////////////////////
 
-<<<<<<< HEAD
-return (function () {
-
-=======
->>>>>>> 83d7322d
 var jsunity = require("jsunity");
 var arangodb = require("org/arangodb");
 var arango = arangodb.arango;
