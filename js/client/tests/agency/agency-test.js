--- conflicted
+++ resolved
@@ -147,11 +147,7 @@
       assertEqual(readAndCheck([["a"]]), [{a:12}]);
       writeAndCheck([[{"a":13},{"a":12}]]);
       assertEqual(readAndCheck([["a"]]), [{a:13}]);
-<<<<<<< HEAD
-      var res = writeAgency([[{"a":14},{"a":12}]]);
-=======
       var res = writeAgency([[{"a":14},{"a":12}]]); // fail precond {a:12}
->>>>>>> 394dcdb4
       assertEqual(res.statusCode, 412);
       assertEqual(res.bodyParsed, {"results":[0]}); 
       writeAndCheck([[{a:{op:"delete"}}]]);
