--- conflicted
+++ resolved
@@ -211,12 +211,9 @@
   if (graphAlreadyExists) {
     throw "graph " + graphName + " already exists.";
   }
-<<<<<<< HEAD
-=======
 
   var vertexCollections = {};
   var edgeCollections = {};
->>>>>>> 55c494c8
   edgeDefinitions.forEach(function (e) {
     e.from.concat(e.to).forEach(function (v) {
       findOrCreateCollectionByName(v, ArangoCollection.TYPE_DOCUMENT);
