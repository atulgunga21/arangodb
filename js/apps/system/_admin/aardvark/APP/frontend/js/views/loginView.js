--- conflicted
+++ resolved
@@ -115,13 +115,8 @@
         }
       };
 
-<<<<<<< HEAD
-      var path = window.location.protocol + "//" +
-        window.location.host + "/_db/" + database + "/_admin/aardvark/index.html";
-=======
       var path = window.location.protocol + "//" + window.location.host
                  + "/_db/" + database + "/_admin/aardvark/index.html";
->>>>>>> a7dfd83d
 
       window.location.href = path;
 
