/*jslint indent: 2, nomen: true, maxlen: 100, sloppy: true, vars: true, white: true, plusplus: true, newcap: true */
/*global window, $, Backbone, document, arangoCollection,arangoHelper,dashboardView,arangoDatabase*/

(function() {
  "use strict";

  window.Router = Backbone.Router.extend({
    routes: {
      ""                                    : "dashboard",
      "dashboard"                           : "dashboard",
      "collection/:colid"                   : "collection",
      "collections"                         : "collections",
      "collectionInfo/:colid"               : "collectionInfo",
      "new"                                 : "newCollection",
      "login"                               : "login",
      "collection/:colid/documents/:pageid" : "documents",
      "collection/:colid/:docid"            : "document",
      "collection/:colid/:docid/source"     : "source",
      "shell"                               : "shell",
      "query"                               : "query",
      "logs"                                : "logs",
      "api"                                 : "api",
      "databases"                           : "databases",
      "application/installed/:key"          : "applicationEdit",
      "application/available/:key"          : "applicationInstall",
      "applications/installed"              : "applicationsInstalled",
      "applications/available"              : "applicationsAvailable",
      "applications"                        : "applications",
      "application/documentation/:key"      : "appDocumentation",
      "graph"                               : "graph",
      "graphManagement"                     : "graphManagement",
      "graphManagement/add"                 : "graphAddNew",
      "graphManagement/delete/:name"        : "graphDelete",
<<<<<<< HEAD


      "test"                                : "test"
    },

    test: function() {
      if(!this.clusterDashboardView) {
        this.clusterDashboardView = new window.ClusterDashboardView();
      }
      this.clusterDashboardView.render();
=======
      "userManagement"                      : "userManagement"
>>>>>>> da7d64bb
    },

    initialize: function () {
      this.graphs = new window.GraphCollection();
      this.notificationList = new window.NotificationCollection();

      window.currentDB = new window.CurrentDatabase();
      window.currentDB.fetch({
        async: false
      });

      window.activeUser = new window.ArangoUsers();

      window.arangoDatabase = new window.ArangoDatabase();

      window.arangoCollectionsStore = new window.arangoCollections();
      window.arangoDocumentsStore = new window.arangoDocuments();
      window.arangoDocumentStore = new window.arangoDocument();

      window.collectionsView = new window.CollectionsView({
        collection: window.arangoCollectionsStore
      });
      window.arangoCollectionsStore.fetch();
      window.documentsView = new window.DocumentsView();
      window.documentView = new window.DocumentView();
      window.documentSourceView = new window.DocumentSourceView();
      window.arangoLogsStore = new window.ArangoLogs();
      window.arangoLogsStore.fetch({
        success: function () {
          window.logsView = new window.LogsView({
            collection: window.arangoLogsStore
          });
        }
      });

      this.foxxList = new window.FoxxCollection();

      this.footerView = new window.FooterView();
      this.naviView = new window.NavigationView({
        notificationCollection: this.notificationList
      });
      this.footerView.render();
      this.naviView.render();
      this.graphView = new window.GraphView({
        graphs: this.graphs,
        collection: window.arangoCollectionsStore
      });

      // this.initVersionCheck();

      var self = this;
      $(window).resize(function() {
        self.handleResize();
      });
      this.handleResize();
      this.bind("all", function(page) {
        if(page === "route") {
          return;
        }
        if (page !== "route:test") {
          if (this.clusterDashboardView) {
            this.clusterDashboardView.stopUpdating(); 
          }
        }
      });
    },

/*
    initVersionCheck: function () {
      // this checks for version updates

      var self = this;
      var versionCheck = function () {
        $.ajax({ 
          async: true,
          crossDomain: true,
          dataType: "jsonp",
          url: "https://www.arangodb.org/repositories/versions.php?callback=parseVersions",
          success: function (json) {
            if (typeof json !== 'object') {
              return;
            }

            // turn our own version string into a version object
            var currentVersion = window.versionHelper.fromString(self.footerView.system.version);
 
            // get our mainline version
            var mainLine = window.versionHelper.toStringMainLine(currentVersion);
            
            var mainLines = Object.keys(json).sort(window.versionHelper.compareVersionStrings);
            var latestMainLine;
            mainLines.forEach(function (l) {
              if (json[l].stable) {
                if (window.versionHelper.compareVersionStrings(l, mainLine) > 0) {
                  latestMainLine = json[l];
                } 
              }
            });
            
            var update;

            if (latestMainLine !== undefined &&
                Object.keys(latestMainLine.versions.length > 0) {
              var mainLineVersions = Object.keys(latestMainLine.versions);
              mainLineVersions = mainLineVersions.sort(window.versionHelper.compareVersionStrings);
              var latest = mainLineVersions[mainLineVersions.length - 1];

              update = {
                type: "major", 
                version: latest,
                changes: latestMainLine.versions[latest].changes
              }; 
            }

            // check which stable mainline versions are available remotely
            if (update === undefined && 
                json.hasOwnProperty(mainLine) && 
                json[mainLine].stable &&
                json[mainLine].hasOwnProperty("versions") &&
                Object.keys(json[mainLine].versions).length > 0) {
              // sort by version numbers
              var mainLineVersions = Object.keys(json[mainLine].versions);
              mainLineVersions = mainLineVersions.sort(window.versionHelper.compareVersionStrings);
              var latest = mainLineVersions[mainLineVersions.length - 1];

              var result = window.versionHelper.compareVersions(
                currentVersion, 
                window.versionHelper.fromString(latest)
              );
              if (result < 0) {
                update = {
                  type: "minor", 
                  version: latest,
                  changes: json[mainLine].versions[latest].changes
                }; 
              }
            }

            if (update !== undefined) {
              var msg = "A newer version of ArangoDB (" + update.version + 
                        ") has become available. You may want to check the " +
                        "changelog at <a href=\"" + update.changes + "\">" + 
                        update.changes + "</a>";
              arangoHelper.arangoNotification(msg, 15000);

            }
          },
          error: function () {  
            // re-schedule the version check
            window.setTimeout(versionCheck, 60000);
          }
        });
      };

      window.setTimeout(versionCheck, 5000);
    },
*/

    logsAllowed: function () {
      return (window.databaseName === '_system');
    },

    checkUser: function () {
      if (window.activeUser.models.length === 0) {
        this.navigate("login", {trigger: true});
        return false;
      }
      return true;
    },

    login: function () {
      if (!this.loginView) {
        this.loginView = new window.loginView({
          collection: window.activeUser
        });
      }
      this.loginView.render();
      this.naviView.selectMenuItem('');
    },

    collections: function() {
      var naviView = this.naviView;
      window.arangoCollectionsStore.fetch({
        success: function () {
          window.collectionsView.render();
          naviView.selectMenuItem('collections-menu');
        }
      });
    },

    collection: function(colid) {
      if (!this.collectionView) {
        this.collectionView = new window.CollectionView();
      }
      this.collectionView.setColId(colid);
      this.collectionView.render();
      this.naviView.selectMenuItem('collections-menu');
    },
    collectionInfo: function(colid) {
      if (!this.collectionInfoView) {
        this.collectionInfoView = new window.CollectionInfoView();
      }
      this.collectionInfoView.setColId(colid);
      this.collectionInfoView.render();
      this.naviView.selectMenuItem('collections-menu');
    },
    newCollection: function() {
      if (!this.newCollectionView) {
        this.newCollectionView = new window.newCollectionView({});
      }
      this.newCollectionView.render();
      this.naviView.selectMenuItem('collections-menu');
    },

    documents: function(colid, pageid) {
      if (!window.documentsView) {
        window.documentsView.initTable(colid, pageid);
      }
      window.documentsView.collectionID = colid;
      var type = arangoHelper.collectionApiType(colid);
      window.documentsView.colid = colid;
      window.documentsView.pageid = pageid;
      window.documentsView.type = type;
      window.documentsView.render();
      window.arangoDocumentsStore.getDocuments(colid, pageid);
    },

    document: function(colid, docid) {
      if (!window.documentView) {
        window.documentView.initTable();
      }
      window.documentView.colid = colid;
      window.documentView.docid = docid;
      window.documentView.render();
      var type = arangoHelper.collectionApiType(colid);
      window.documentView.type = type;
      window.documentView.typeCheck(type);
    },

    source: function(colid, docid) {
      window.documentSourceView.render();
      window.documentSourceView.colid = colid;
      window.documentSourceView.docid = docid;
      var type = arangoHelper.collectionApiType(colid);
      window.documentSourceView.type = type;
      window.documentSourceView.typeCheck(type);
    },

    shell: function() {
      if (!this.shellView) {
        this.shellView = new window.shellView();
      }
      this.shellView.render();
      this.naviView.selectMenuItem('tools-menu');
    },

    query: function() {
      if (!this.queryView) {
        this.queryView = new window.queryView();
      }
      this.queryView.render();
      this.naviView.selectMenuItem('query-menu');
    },

    api: function() {
      if (!this.apiView) {
        this.apiView = new window.apiView();
      }
      this.apiView.render();
      this.naviView.selectMenuItem('tools-menu');
    },

    databases: function() {
      if (arangoHelper.databaseAllowed() === true) {
        if (!this.databaseView) {
          this.databaseView = new window.databaseView({
            collection: arangoDatabase
          });
        }
        this.databaseView.render();
        this.naviView.selectMenuItem('databases-menu');
      }
      else {
        this.navigate("#", {trigger: true});
        this.naviView.selectMenuItem('dashboard-menu');
        $('#databaseNavi').css('display','none');
        $('#databaseNaviSelect').css('display','none');
      }
    },

    logs: function() {
      if (! this.logsAllowed()) {
        this.navigate('', { trigger: true });
        return;
      }

      window.arangoLogsStore.fetch({
        success: function () {
          window.logsView.render();
          $('#logNav a[href="#all"]').tab('show');
          window.logsView.initLogTables();
          window.logsView.drawTable();
          $('#all-switch').click();
        }
      });
      this.naviView.selectMenuItem('tools-menu');
    },

    dashboard: function() {
      this.naviView.selectMenuItem('dashboard-menu');
      if (this.statisticsDescription === undefined) {
        this.statisticsDescription = new window.StatisticsDescription();
        this.statisticsDescription.fetch({
          async:false
        });
      }
      if (this.statistics === undefined) {
        this.statisticsCollection = new window.StatisticsCollection();
      }
      if (this.dashboardView === undefined) {
        this.dashboardView = new dashboardView({
          collection: this.statisticsCollection,
          description: this.statisticsDescription
        });
         }
        this.dashboardView.render();
    },

    graph: function() {
      var self = this;
      window.arangoCollectionsStore.fetch({
        success: function () {
          self.graphView.render();
          self.naviView.selectMenuItem('graphviewer-menu');
        }
      });
    },

    graphManagement: function() {
      if (!this.graphManagementView) {
        this.graphManagementView = new window.GraphManagementView({collection: this.graphs});
      }
      this.graphManagementView.render();
      this.naviView.selectMenuItem('graphviewer-menu');
    },

    graphAddNew: function() {
      if (!this.addNewGraphView) {
        this.addNewGraphView = new window.AddNewGraphView({
          collection: window.arangoCollectionsStore,
          graphs: this.graphs
        });
      }
      this.addNewGraphView.render();
      this.naviView.selectMenuItem('graphviewer-menu');
    },

    graphDelete: function(name) {
      if (!this.deleteGraphView) {
        this.deleteGraphView = new window.DeleteGraphView({
          collection: this.graphs
        });
      }
      this.deleteGraphView.render(name);
      this.naviView.selectMenuItem('graphviewer-menu');
    },

    applications: function() {
      if (this.applicationsView === undefined) {
        this.applicationsView = new window.ApplicationsView({
          collection: this.foxxList
        });
      }
      this.applicationsView.reload();
      this.naviView.selectMenuItem('applications-menu');
    },

    applicationsAvailable: function() {
      if (this.applicationsInstalledView === undefined) {
        this.applicationsInstalledView = new window.FoxxInstalledListView({
          collection: this.foxxList
        });
      }
      this.applicationsInstalledView.reload();
      this.naviView.selectMenuItem('applications-menu');
    },

    applicationsInstalled: function() {
      if (this.applicationsActiveView === undefined) {
        this.applicationsActiveView = new window.FoxxActiveListView({
          collection: this.foxxList
        });
      }
      this.applicationsActiveView.reload();
      this.naviView.selectMenuItem('applications-menu');
    },

    applicationEdit: function(appkey) {
      this.foxxList.fetch({
        async: false
      });
      var editAppView = new window.foxxEditView({model: this.foxxList.findWhere({_key: appkey})});
      editAppView.render();
    },

    applicationInstall: function(appkey) {
      this.foxxList.fetch({
        async: false
      });
      if (!this.installAppView) {
        this.installAppView = new window.foxxMountView({
          collection: this.foxxList
        });
      }
      this.installAppView.render(appkey);
    },

    appDocumentation: function(key) {
      var docuView = new window.AppDocumentationView({key: key});
      docuView.render();
      this.naviView.selectMenuItem('applications-menu');
    },

    handleSelectDatabase: function () {
      this.footerView.handleSelectDatabase();
    },

    handleResize: function () {
      var oldWidth = $('#content').width();
      var containerWidth = $(window).width() - 70;
      /*var spanWidth = 242;*/
      var spanWidth = 243;
      var divider = containerWidth / spanWidth;
      var roundDiv = parseInt(divider, 10);
      var newWidth = roundDiv*spanWidth -2;
      var marginWidth = ((containerWidth+30) - newWidth)/2;
      /*
      $('#content').width(newWidth)
      .css('margin-left', marginWidth)
      .css('margin-right', marginWidth);
      */
      // $('.footer-right p').css('margin-right', marginWidth + 20);
      // $('.footer-left p').css('margin-left', marginWidth + 20);
      if (newWidth !== oldWidth) {
        this.graphView.handleResize(newWidth);
      }
    },

    userManagement: function() {
      if (!this.userManagementView) {
        this.userManagementView = new window.userManagementView({
          collection: window.activeUser
        });
      }
      this.userManagementView.render();
      this.naviView.selectMenuItem('user-menu');
    }

  });

}());<|MERGE_RESOLUTION|>--- conflicted
+++ resolved
@@ -31,10 +31,8 @@
       "graphManagement"                     : "graphManagement",
       "graphManagement/add"                 : "graphAddNew",
       "graphManagement/delete/:name"        : "graphDelete",
-<<<<<<< HEAD
-
-
-      "test"                                : "test"
+      "test"                                : "test",
+      "userManagement"                      : "userManagement"
     },
 
     test: function() {
@@ -42,9 +40,6 @@
         this.clusterDashboardView = new window.ClusterDashboardView();
       }
       this.clusterDashboardView.render();
-=======
-      "userManagement"                      : "userManagement"
->>>>>>> da7d64bb
     },
 
     initialize: function () {
