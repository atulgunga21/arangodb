--- conflicted
+++ resolved
@@ -52,35 +52,7 @@
       $("#user_dropdown").hide();
     },
 
-<<<<<<< HEAD
     render: function (el) {
-=======
-    removeAllNotifications: function () {
-      this.collection.reset();
-    },
-
-    removeNotification: function(e) {
-      var cid = e.target.id;
-      this.collection.get(cid).destroy();
-    },
-
-    renderNotifications: function() {
-
-      $('#stat_hd_counter').text(this.collection.length);
-      if (this.collection.length === 0) {
-        $('#stat_hd').removeClass('fullNotification');
-      }
-      else {
-        $('#stat_hd').addClass('fullNotification');
-      }
-
-      $('.innerDropdownInnerUL').html(this.notificationItem.render({
-        notifications : this.collection
-      }));
-    },
-
-    render: function () {
->>>>>>> 35c00ce5
       var username = this.userCollection.whoAmI(),
         img = null,
         name = null,
@@ -109,10 +81,6 @@
         username : username,
         active : active
       }));
-<<<<<<< HEAD
-=======
-      this.renderNotifications();
->>>>>>> 35c00ce5
 
       this.delegateEvents();
       return this.$el;
