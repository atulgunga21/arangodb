--- conflicted
+++ resolved
@@ -290,8 +290,38 @@
   color: black; }
 
 .notificationItem i {
-<<<<<<< HEAD
-  float: left; }
+  color: rgba(0, 0, 0, 0.2);
+  float: left;
+  font-size: 20px;
+  position: relative;
+  right: 8px;
+  top: -9px; }
+
+.notificationItem i:hover {
+  color: black;
+  cursor: pointer; }
+
+#stat_hd {
+  width: 19px;
+  height: 19px;
+  margin-top: 5px;
+  background-color: #333232;
+  border-radius: 3px;
+  border: 2px solid #8AA051; }
+
+.notificationItemContent {
+  font-weight: 300; }
+
+#stat_hd:hover {
+  cursor: pointer; }
+
+.fullNotification {
+  border: 2px solid red !important;
+  background-color: red !important; }
+
+#stat_hd #stat_hd_counter {
+  color: white;
+  margin-left: 5px; }
 
 .contentDiv {
   padding: 13px 5px 0px 5px; }
@@ -341,38 +371,4 @@
     margin-right: 0; }
 
 .createModalDialog table {
-  width: 100%; }
-=======
-  color: rgba(0, 0, 0, 0.2);
-  float: left;
-  font-size: 20px;
-  position: relative;
-  right: 8px;
-  top: -9px; }
-
-.notificationItem i:hover {
-  color: black;
-  cursor: pointer; }
-
-#stat_hd {
-  width: 19px;
-  height: 19px;
-  margin-top: 5px;
-  background-color: #333232;
-  border-radius: 3px;
-  border: 2px solid #8AA051; }
-
-.notificationItemContent {
-  font-weight: 300; }
-
-#stat_hd:hover {
-  cursor: pointer; }
-
-.fullNotification {
-  border: 2px solid red !important;
-  background-color: red !important; }
-
-#stat_hd #stat_hd_counter {
-  color: white;
-  margin-left: 5px; }
->>>>>>> 1e964b18
+  width: 100%; }