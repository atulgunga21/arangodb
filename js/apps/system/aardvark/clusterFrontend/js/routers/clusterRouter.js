--- conflicted
+++ resolved
@@ -107,14 +107,10 @@
       if (!this.clusterDownView) {
         this.clusterDownView = new window.ClusterDownView();
       }
-<<<<<<< HEAD
       this.clusterDownView.render();
-=======
-      this.clusterDownView.render(content);
     },
 
     dashboard: function(server) {
-        console.log(server);
       if (this.statisticsDescription === undefined) {
          this.statisticsDescription = new window.StatisticsDescription();
           this.statisticsDescription.fetch({
@@ -124,9 +120,6 @@
       if (this.statistics === undefined) {
           this.statisticsCollection = new window.StatisticsCollection();
       }
-        console.log(this.statisticsCollection);
-        console.log(this.statisticsDescription);
-        console.log( window.arangoDocumentsStore);
       if (this.dashboardView === undefined) {
           this.dashboardView = new dashboardView({
               collection: this.statisticsCollection,
@@ -135,7 +128,6 @@
           });
       }
       this.dashboardView.render();
->>>>>>> 65feb432
     }
 
   });
