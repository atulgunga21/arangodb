/*jslint indent: 2, nomen: true, maxlen: 120, vars: true, white: true, plusplus: true, nonpropdel: true, proto: true */
/*global require, module, Module, SYS_DOWNLOAD, 
  SYS_EXECUTE, SYS_LOAD, SYS_LOG_LEVEL, SYS_MD5, SYS_OUTPUT, SYS_PROCESS_STAT, 
  SYS_RAND, SYS_SPRINTF, SYS_TIME, SYS_START_PAGER, SYS_STOP_PAGER, SYS_SHA256, SYS_WAIT,
  SYS_PARSE, SYS_IMPORT_CSV_FILE, SYS_IMPORT_JSON_FILE, SYS_LOG,
  SYS_GEN_RANDOM_NUMBERS, SYS_GEN_RANDOM_ALPHA_NUMBERS, SYS_GEN_RANDOM_SALT, SYS_CREATE_NONCE,
  SYS_CHECK_AND_MARK_NONCE, SYS_REQUEST_STATISTICS, SYS_UNIT_TESTS, SYS_UNIT_TESTS_RESULT:true,
  SYS_PROCESS_CSV_FILE, SYS_PROCESS_JSON_FILE, ARANGO_QUIET, COLORS, COLOR_OUTPUT,
  COLOR_OUTPUT_RESET, COLOR_BRIGHT, COLOR_BLACK, COLOR_BOLD_BLACK, COLOR_BLINK, COLOR_BLUE,
  COLOR_BOLD_BLUE, COLOR_BOLD_GREEN, COLOR_RED, COLOR_BOLD_RED, COLOR_GREEN, COLOR_WHITE,
  COLOR_BOLD_WHITE, COLOR_YELLOW, COLOR_BOLD_YELLOW, COLOR_CYAN, COLOR_BOLD_CYAN, COLOR_MAGENTA,
  COLOR_BOLD_MAGENTA, PRETTY_PRINT, VALGRIND, VERSION, UPGRADE,
  BYTES_SENT_DISTRIBUTION, BYTES_RECEIVED_DISTRIBUTION, CONNECTION_TIME_DISTRIBUTION,
  REQUEST_TIME_DISTRIBUTION, DEVELOPMENT_MODE, THREAD_NUMBER,
  SYS_PLATFORM */

////////////////////////////////////////////////////////////////////////////////
/// @brief module "internal"
///
/// @file
///
/// DISCLAIMER
///
/// Copyright 2004-2013 triAGENS GmbH, Cologne, Germany
///
/// Licensed under the Apache License, Version 2.0 (the "License");
/// you may not use this file except in compliance with the License.
/// You may obtain a copy of the License at
///
///     http://www.apache.org/licenses/LICENSE-2.0
///
/// Unless required by applicable law or agreed to in writing, software
/// distributed under the License is distributed on an "AS IS" BASIS,
/// WITHOUT WARRANTIES OR CONDITIONS OF ANY KIND, either express or implied.
/// See the License for the specific language governing permissions and
/// limitations under the License.
///
/// Copyright holder is triAGENS GmbH, Cologne, Germany
///
/// @author Dr. Frank Celler
/// @author Copyright 2010-2013, triAGENS GmbH, Cologne, Germany
////////////////////////////////////////////////////////////////////////////////

(function () {
  // cannot use strict here as we are going to delete globals

  var exports = require("internal");
  var fs = require("fs");

// -----------------------------------------------------------------------------
// --SECTION--                                                 Module "internal"
// -----------------------------------------------------------------------------

// -----------------------------------------------------------------------------
// --SECTION--                                                  public constants
// -----------------------------------------------------------------------------

////////////////////////////////////////////////////////////////////////////////
/// @addtogroup ArangoShell
/// @{
////////////////////////////////////////////////////////////////////////////////

////////////////////////////////////////////////////////////////////////////////
/// @brief threadNumber
////////////////////////////////////////////////////////////////////////////////

  exports.threadNumber = 0;

  if (typeof THREAD_NUMBER !== "undefined") {
    exports.threadNumber = THREAD_NUMBER;
    delete THREAD_NUMBER;
  }

////////////////////////////////////////////////////////////////////////////////
/// @brief developmentMode
////////////////////////////////////////////////////////////////////////////////

  exports.developmentMode = false;

  if (typeof DEVELOPMENT_MODE !== "undefined") {
    exports.developmentMode = DEVELOPMENT_MODE;
    delete DEVELOPMENT_MODE;
  }

  if (exports.developmentMode && exports.threadNumber === 0) {
    SYS_LOG("warning", "################################################################################");
    SYS_LOG("warning", "development mode is active, never use this in production");
    SYS_LOG("warning", "################################################################################");
  }

////////////////////////////////////////////////////////////////////////////////
/// @brief quiet
////////////////////////////////////////////////////////////////////////////////

  exports.quiet = false;

  if (typeof ARANGO_QUIET !== "undefined") {
    exports.quiet = ARANGO_QUIET;
    delete ARANGO_QUIET;
  }

////////////////////////////////////////////////////////////////////////////////
/// @brief valgrind
////////////////////////////////////////////////////////////////////////////////

  exports.valgrind = false;

  if (typeof VALGRIND !== "undefined") {
    exports.valgrind = VALGRIND;
    delete VALGRIND;
  }

////////////////////////////////////////////////////////////////////////////////
/// @brief version
////////////////////////////////////////////////////////////////////////////////

  exports.version = "unknown";

  if (typeof VERSION !== "undefined") {
    exports.version = VERSION;
    delete VERSION;
  }

////////////////////////////////////////////////////////////////////////////////
/// @brief upgrade
////////////////////////////////////////////////////////////////////////////////

  exports.upgrade = "unknown";

  if (typeof UPGRADE !== "undefined") {
    exports.upgrade = UPGRADE;
    delete UPGRADE;
  }

////////////////////////////////////////////////////////////////////////////////
/// @brief plattform
////////////////////////////////////////////////////////////////////////////////

  exports.plattform = "unknown";

  if (typeof SYS_PLATFORM !== "undefined") {
    exports.plattform = SYS_PLATFORM;
    delete SYS_PLATFORM;
  }

////////////////////////////////////////////////////////////////////////////////
/// @brief bytesSentDistribution
////////////////////////////////////////////////////////////////////////////////

  exports.bytesSentDistribution = [];

  if (typeof BYTES_SENT_DISTRIBUTION !== "undefined") {
    exports.bytesSentDistribution = BYTES_SENT_DISTRIBUTION;
    delete BYTES_SENT_DISTRIBUTION;
  }

////////////////////////////////////////////////////////////////////////////////
/// @brief bytesReceivedDistribution
////////////////////////////////////////////////////////////////////////////////

  exports.bytesReceivedDistribution = [];

  if (typeof BYTES_RECEIVED_DISTRIBUTION !== "undefined") {
    exports.bytesReceivedDistribution = BYTES_RECEIVED_DISTRIBUTION;
    delete BYTES_RECEIVED_DISTRIBUTION;
  }

////////////////////////////////////////////////////////////////////////////////
/// @brief connectionTimeDistribution
////////////////////////////////////////////////////////////////////////////////

  exports.connectionTimeDistribution = [];

  if (typeof CONNECTION_TIME_DISTRIBUTION !== "undefined") {
    exports.connectionTimeDistribution = CONNECTION_TIME_DISTRIBUTION;
    delete CONNECTION_TIME_DISTRIBUTION;
  }

////////////////////////////////////////////////////////////////////////////////
/// @brief requestTimeDistribution
////////////////////////////////////////////////////////////////////////////////

  exports.requestTimeDistribution = [];

  if (typeof REQUEST_TIME_DISTRIBUTION !== "undefined") {
    exports.requestTimeDistribution = REQUEST_TIME_DISTRIBUTION;
    delete REQUEST_TIME_DISTRIBUTION;
  }

////////////////////////////////////////////////////////////////////////////////
/// @}
////////////////////////////////////////////////////////////////////////////////

// -----------------------------------------------------------------------------
// --SECTION--                                                  public functions
// -----------------------------------------------------------------------------

////////////////////////////////////////////////////////////////////////////////
/// @addtogroup ArangoShell
/// @{
////////////////////////////////////////////////////////////////////////////////

////////////////////////////////////////////////////////////////////////////////
/// @brief download
////////////////////////////////////////////////////////////////////////////////

  if (typeof SYS_DOWNLOAD !== "undefined") {
    exports.download = SYS_DOWNLOAD;
    delete SYS_DOWNLOAD;
  }
  
////////////////////////////////////////////////////////////////////////////////
/// @brief executeScript
////////////////////////////////////////////////////////////////////////////////

  if (typeof SYS_EXECUTE !== "undefined") {
    exports.executeScript = SYS_EXECUTE;
    delete SYS_EXECUTE;
  }

////////////////////////////////////////////////////////////////////////////////
/// @brief load
////////////////////////////////////////////////////////////////////////////////

  if (typeof SYS_LOAD !== "undefined") {
    exports.load = SYS_LOAD;
    delete SYS_LOAD;
  }

////////////////////////////////////////////////////////////////////////////////
/// @brief logLevel
////////////////////////////////////////////////////////////////////////////////

  if (typeof SYS_LOG_LEVEL !== "undefined") {
    exports.logLevel = SYS_LOG_LEVEL;
    delete SYS_LOG_LEVEL;
  }

////////////////////////////////////////////////////////////////////////////////
/// @brief md5
////////////////////////////////////////////////////////////////////////////////

  if (typeof SYS_MD5 !== "undefined") {
    exports.md5 = SYS_MD5;
    delete SYS_MD5;
  }

////////////////////////////////////////////////////////////////////////////////
/// @brief genRandomNumbers
////////////////////////////////////////////////////////////////////////////////

  if (typeof SYS_GEN_RANDOM_NUMBERS !== "undefined") {
    exports.genRandomNumbers = SYS_GEN_RANDOM_NUMBERS;
    delete SYS_GEN_RANDOM_NUMBERS;
  }

////////////////////////////////////////////////////////////////////////////////
/// @brief genRandomAlphaNumbers
////////////////////////////////////////////////////////////////////////////////

  if (typeof SYS_GEN_RANDOM_ALPHA_NUMBERS !== "undefined") {
    exports.genRandomAlphaNumbers = SYS_GEN_RANDOM_ALPHA_NUMBERS;
    delete SYS_GEN_RANDOM_ALPHA_NUMBERS;
  }

////////////////////////////////////////////////////////////////////////////////
/// @brief genRandomSalt
////////////////////////////////////////////////////////////////////////////////

  if (typeof SYS_GEN_RANDOM_SALT !== "undefined") {
    exports.genRandomSalt = SYS_GEN_RANDOM_SALT;
    delete SYS_GEN_RANDOM_SALT;
  }

////////////////////////////////////////////////////////////////////////////////
/// @brief createNonce
////////////////////////////////////////////////////////////////////////////////

  if (typeof SYS_CREATE_NONCE !== "undefined") {
    exports.createNonce = SYS_CREATE_NONCE;
    delete SYS_CREATE_NONCE;
  }

////////////////////////////////////////////////////////////////////////////////
/// @brief checkAndMarkNonce
////////////////////////////////////////////////////////////////////////////////

  if (typeof SYS_CHECK_AND_MARK_NONCE !== "undefined") {
    exports.checkAndMarkNonce = SYS_CHECK_AND_MARK_NONCE;
    delete SYS_CHECK_AND_MARK_NONCE;
  }

////////////////////////////////////////////////////////////////////////////////
/// @brief output
////////////////////////////////////////////////////////////////////////////////

  if (typeof SYS_OUTPUT !== "undefined") {
    exports.stdOutput = SYS_OUTPUT;
    exports.output = exports.stdOutput;
    delete SYS_OUTPUT;
  }

////////////////////////////////////////////////////////////////////////////////
/// @brief parse
////////////////////////////////////////////////////////////////////////////////

  if (typeof SYS_PARSE !== "undefined") {
    exports.parse = SYS_PARSE;
    delete SYS_PARSE;
  }

////////////////////////////////////////////////////////////////////////////////
/// @brief processStat
////////////////////////////////////////////////////////////////////////////////

  if (typeof SYS_PROCESS_STAT !== "undefined") {
    exports.processStat = SYS_PROCESS_STAT;
    delete SYS_PROCESS_STAT;
  }

////////////////////////////////////////////////////////////////////////////////
/// @brief rand
////////////////////////////////////////////////////////////////////////////////

  if (typeof SYS_RAND !== "undefined") {
    exports.rand = SYS_RAND;
    delete SYS_RAND;
  }

////////////////////////////////////////////////////////////////////////////////
/// @brief sha256
////////////////////////////////////////////////////////////////////////////////

  if (typeof SYS_SHA256 !== "undefined") {
    exports.sha256 = SYS_SHA256;
    delete SYS_SHA256;
  }

////////////////////////////////////////////////////////////////////////////////
/// @brief time
////////////////////////////////////////////////////////////////////////////////

  if (typeof SYS_TIME !== "undefined") {
    exports.time = SYS_TIME;
    delete SYS_TIME;
  }

////////////////////////////////////////////////////////////////////////////////
/// @brief wait
////////////////////////////////////////////////////////////////////////////////

  if (typeof SYS_WAIT !== "undefined") {
    exports.wait = SYS_WAIT;
    delete SYS_WAIT;
  }
  
////////////////////////////////////////////////////////////////////////////////
/// @brief importCsvFile
////////////////////////////////////////////////////////////////////////////////

  if (typeof SYS_IMPORT_CSV_FILE !== "undefined") {
    exports.importCsvFile = SYS_IMPORT_CSV_FILE;
    delete SYS_IMPORT_CSV_FILE;
  }

////////////////////////////////////////////////////////////////////////////////
/// @brief importJsonFile
////////////////////////////////////////////////////////////////////////////////

  if (typeof SYS_IMPORT_JSON_FILE !== "undefined") {
    exports.importJsonFile = SYS_IMPORT_JSON_FILE;
    delete SYS_IMPORT_JSON_FILE;
  }

////////////////////////////////////////////////////////////////////////////////
/// @brief processCsvFile
////////////////////////////////////////////////////////////////////////////////

  if (typeof SYS_PROCESS_CSV_FILE !== "undefined") {
    exports.processCsvFile = SYS_PROCESS_CSV_FILE;
    delete SYS_PROCESS_CSV_FILE;
  }

////////////////////////////////////////////////////////////////////////////////
/// @brief processJsonFile
////////////////////////////////////////////////////////////////////////////////

  if (typeof SYS_PROCESS_JSON_FILE !== "undefined") {
    exports.processJsonFile = SYS_PROCESS_JSON_FILE;
    delete SYS_PROCESS_JSON_FILE;
  }

////////////////////////////////////////////////////////////////////////////////
/// @brief requestStatistics
////////////////////////////////////////////////////////////////////////////////

  if (typeof SYS_REQUEST_STATISTICS !== "undefined") {
    exports.requestStatistics = SYS_REQUEST_STATISTICS;
    delete SYS_REQUEST_STATISTICS;
  }

////////////////////////////////////////////////////////////////////////////////
/// @}
////////////////////////////////////////////////////////////////////////////////

// -----------------------------------------------------------------------------
// --SECTION--                                                  public functions
// -----------------------------------------------------------------------------

////////////////////////////////////////////////////////////////////////////////
/// @addtogroup ArangoShell
/// @{
////////////////////////////////////////////////////////////////////////////////

////////////////////////////////////////////////////////////////////////////////
/// @brief flushModuleCache
////////////////////////////////////////////////////////////////////////////////

  exports.flushModuleCache = function() {
    'use strict';

    module.unloadAll();
  };

////////////////////////////////////////////////////////////////////////////////
/// @brief unitTests
////////////////////////////////////////////////////////////////////////////////

  exports.unitTests = function () {
    'use strict';

    return SYS_UNIT_TESTS;
  };

////////////////////////////////////////////////////////////////////////////////
/// @brief setUnitTestsResult
////////////////////////////////////////////////////////////////////////////////

  exports.setUnitTestsResult = function (value) {
    'use strict';

    SYS_UNIT_TESTS_RESULT = value;
  };

////////////////////////////////////////////////////////////////////////////////
/// @brief extend
////////////////////////////////////////////////////////////////////////////////

  exports.extend = function (target, source) {
    'use strict';

    Object.getOwnPropertyNames(source)
      .forEach(function(propName) {
        Object.defineProperty(target, propName,
                              Object.getOwnPropertyDescriptor(source, propName));
      });

    return target;
  };

////////////////////////////////////////////////////////////////////////////////
/// @}
////////////////////////////////////////////////////////////////////////////////

}());

// -----------------------------------------------------------------------------
// --SECTION--                                                          PRINTING
// -----------------------------------------------------------------------------

(function () {
  var exports = require("internal");

// -----------------------------------------------------------------------------
// --SECTION--                                         public printing variables
// -----------------------------------------------------------------------------

////////////////////////////////////////////////////////////////////////////////
/// @addtogroup ArangoShell
/// @{
////////////////////////////////////////////////////////////////////////////////

////////////////////////////////////////////////////////////////////////////////
/// @brief COLORS
////////////////////////////////////////////////////////////////////////////////

  exports.COLORS = {};

  if (typeof COLORS !== "undefined") {
    exports.COLORS = COLORS;
    delete COLORS;
  }
  else {
    [ 'COLOR_RED', 'COLOR_BOLD_RED', 'COLOR_GREEN', 'COLOR_BOLD_GREEN',
      'COLOR_BLUE', 'COLOR_BOLD_BLUE', 'COLOR_YELLOW', 'COLOR_BOLD_YELLOW', 
      'COLOR_WHITE', 'COLOR_BOLD_WHITE', 'COLOR_CYAN', 'COLOR_BOLD_CYAN', 
      'COLOR_MAGENTA', 'COLOR_BOLD_MAGENTA', 'COLOR_BLACK', 'COLOR_BOLD_BLACK', 
      'COLOR_BLINK', 'COLOR_BRIGHT', 'COLOR_RESET' ].forEach(function(color) {
        exports.COLORS[color] = '';
      });
  }

  exports.COLORS.COLOR_PUNCTUATION = exports.COLORS.COLOR_RESET;
  exports.COLORS.COLOR_STRING = exports.COLORS.COLOR_BRIGHT;
  exports.COLORS.COLOR_NUMBER = exports.COLORS.COLOR_BRIGHT;
  exports.COLORS.COLOR_INDEX = exports.COLORS.COLOR_BRIGHT;
  exports.COLORS.COLOR_TRUE = exports.COLORS.COLOR_BRIGHT;
  exports.COLORS.COLOR_FALSE = exports.COLORS.COLOR_BRIGHT;
  exports.COLORS.COLOR_NULL = exports.COLORS.COLOR_BRIGHT;
  exports.COLORS.COLOR_UNDEFINED = exports.COLORS.COLOR_BRIGHT;

////////////////////////////////////////////////////////////////////////////////
/// @}
////////////////////////////////////////////////////////////////////////////////

// -----------------------------------------------------------------------------
// --SECTION--                                        private printing variables
// -----------------------------------------------------------------------------

////////////////////////////////////////////////////////////////////////////////
/// @addtogroup ArangoShell
/// @{
////////////////////////////////////////////////////////////////////////////////

////////////////////////////////////////////////////////////////////////////////
/// @brief quote cache
////////////////////////////////////////////////////////////////////////////////

  var characterQuoteCache = {
    '\b': '\\b', // ASCII 8, Backspace
    '\t': '\\t', // ASCII 9, Tab
    '\n': '\\n', // ASCII 10, Newline
    '\f': '\\f', // ASCII 12, Formfeed
    '\r': '\\r', // ASCII 13, Carriage Return
    '\"': '\\"',
    '\\': '\\\\'
  };

////////////////////////////////////////////////////////////////////////////////
/// @brief colors
////////////////////////////////////////////////////////////////////////////////

  var colors = exports.COLORS;

////////////////////////////////////////////////////////////////////////////////
/// @brief useColor
////////////////////////////////////////////////////////////////////////////////

  var useColor = false;

  if (typeof COLOR_OUTPUT !== "undefined") {
    useColor = COLOR_OUTPUT;
    delete COLOR_OUTPUT;
  }

////////////////////////////////////////////////////////////////////////////////
/// @brief usePrettyPrint
////////////////////////////////////////////////////////////////////////////////

  var usePrettyPrint = false;

  if (typeof PRETTY_PRINT !== "undefined") {
    usePrettyPrint = PRETTY_PRINT;
    delete PRETTY_PRINT;
  }

////////////////////////////////////////////////////////////////////////////////
/// @}
////////////////////////////////////////////////////////////////////////////////

// -----------------------------------------------------------------------------
// --SECTION--                                        private printing functions
// -----------------------------------------------------------------------------

////////////////////////////////////////////////////////////////////////////////
/// @addtogroup ArangoShell
/// @{
////////////////////////////////////////////////////////////////////////////////

  var printRecursive;

////////////////////////////////////////////////////////////////////////////////
/// @brief quotes a single character
////////////////////////////////////////////////////////////////////////////////

  function quoteSingleJsonCharacter (c) {
    'use strict';

    if (characterQuoteCache.hasOwnProperty(c)) {
      return characterQuoteCache[c];
    }

    var charCode = c.charCodeAt(0);
    var result;

    if (charCode < 16) {
      result = '\\u000';
    }
    else if (charCode < 256) {
      result = '\\u00';
    }
    else if (charCode < 4096) {
      result = '\\u0';
    }
    else {
      result = '\\u';
    }

    result += charCode.toString(16);
    characterQuoteCache[c] = result;

    return result;
  }

////////////////////////////////////////////////////////////////////////////////
/// @brief quotes a string character
////////////////////////////////////////////////////////////////////////////////

  var quotable = /[\\\"\x00-\x1f]/g;

  function quoteJsonString (str) {
    'use strict';

    return '"' + str.replace(quotable, quoteSingleJsonCharacter) + '"';
  }

////////////////////////////////////////////////////////////////////////////////
/// @brief prints the ident for pretty printing
////////////////////////////////////////////////////////////////////////////////

  function printIndent (context) {
    'use strict';

    var j;
    var indent = "";

    if (context.prettyPrint) {
      indent += "\n";

      for (j = 0; j < context.level; ++j) {
        indent += "  ";
      }
    }

    context.output += indent;
  }

////////////////////////////////////////////////////////////////////////////////
/// @brief prints the JSON representation of an array
////////////////////////////////////////////////////////////////////////////////

  function printArray (object, context) {
    'use strict';

    var useColor = context.useColor;

    if (object.length === 0) {
      if (useColor) {
        context.output += colors.COLOR_PUNCTUATION;
      }

      context.output += "[ ]";

      if (useColor) {
        context.output += colors.COLOR_RESET;
      }
    }
    else {
      var i;

      if (useColor) {
        context.output += colors.COLOR_PUNCTUATION;
      }

      context.output += "[";

      if (useColor) {
        context.output += colors.COLOR_RESET;
      }

      var newLevel = context.level + 1;
      var sep = " ";

      context.level = newLevel;

      for (i = 0;  i < object.length;  i++) {
        if (useColor) {
          context.output += colors.COLOR_PUNCTUATION;
        }

        context.output += sep;

        if (useColor) {
          context.output += colors.COLOR_RESET;
        }

        printIndent(context);

        var path = context.path;
        context.path += "[" + i + "]";

        printRecursive(object[i], context);

        context.path = path;
        sep = ", ";
      }

      context.level = newLevel - 1;
      context.output += " ";

      printIndent(context);

      if (useColor) {
        context.output += colors.COLOR_PUNCTUATION;
      }

      context.output += "]";

      if (useColor) {
        context.output += colors.COLOR_RESET;
      }
    }
  }

////////////////////////////////////////////////////////////////////////////////
/// @brief prints an object
////////////////////////////////////////////////////////////////////////////////

  function printObject (object, context) {
    'use strict';

    var useColor = context.useColor;
    var sep = " ";
    var k;

    if (useColor) {
      context.output += colors.COLOR_PUNCTUATION;
    }

    context.output += "{";

    if (useColor) {
      context.output += colors.COLOR_RESET;
    }

    var newLevel = context.level + 1;

    context.level = newLevel;

    for (k in object) {
      if (object.hasOwnProperty(k)) {
        var val = object[k];

        if (useColor) {
          context.output += colors.COLOR_PUNCTUATION;
        }

        context.output += sep;

        if (useColor) {
          context.output += colors.COLOR_RESET;
        }

        printIndent(context);

        if (useColor) {
          context.output += colors.COLOR_INDEX;
        }

        context.output += quoteJsonString(k);

        if (useColor) {
          context.output += colors.COLOR_RESET;
        }

        context.output += " : ";

        var path = context.path;
        context.path += "[" + k + "]";

        printRecursive(val, context);

        context.path = path;
        sep = ", ";
      }
    }

    context.level = newLevel - 1;
    context.output += " ";

    printIndent(context);

    if (useColor) {
      context.output += colors.COLOR_PUNCTUATION;
    }

    context.output += "}";

    if (useColor) {
      context.output += colors.COLOR_RESET;
    }
  }

////////////////////////////////////////////////////////////////////////////////
/// @brief prints objects to standard output without a new-line
////////////////////////////////////////////////////////////////////////////////

  exports.printRecursive = printRecursive = function (value, context) {
    'use strict';

    var useColor = context.useColor;
    var customInspect = context.customInspect;

    if (typeof context.seen === "undefined") {
      context.seen = [];
      context.names = [];
    }

    var p = context.seen.indexOf(value);

    if (0 <= p) {
      context.output += context.names[p];
    }
    else {
      if (value instanceof Object) {
        context.seen.push(value);
        context.names.push(context.path);
      }

      if (value instanceof Object) {
        if (customInspect && typeof value._PRINT === "function") {
          value._PRINT(context);
        }
        else if (value instanceof Array) {
          printArray(value, context);
        }
        else if (value.__proto__ === Object.prototype) {
          printObject(value, context);
        }
        else if (typeof value.toString === "function") {

          // it's possible that toString() throws, and this looks quite ugly
          try {
            var s = value.toString();

            if (0 < context.level) {
              var a = s.split("\n");
              var f = a[0];

              if (f === "function () { [native code] }") {
                f = "native code";
              }
              else {
                f = f.substr(8, f.length - 10).trim();
              }

              context.output += '[Function "' + f + '"]';
            }
            else {
              context.output += s;
            }
          }
          catch (e) {
            context.output += "[Function]";
          }
        }
        else {
          printObject(value, context);
        }
      }
      else if (value === undefined) {
        if (useColor) {
          context.output += colors.COLOR_UNDEFINED;
        }

        context.output += "undefined";


        if (useColor) {
          context.output += colors.COLOR_RESET;
        }
      }
      else {
        if (typeof(value) === "string") {
          if (useColor) {
            context.output += colors.COLOR_STRING;
          }

          context.output += quoteJsonString(value);

          if (useColor) {
            context.output += colors.COLOR_RESET;
          }
        }
        else if (typeof(value) === "boolean") {
          if (useColor) {
            context.output += value ? colors.COLOR_TRUE : colors.COLOR_FALSE;
          }

          context.output += String(value);

          if (useColor) {
            context.output += colors.COLOR_RESET;
          }
        }
        else if (typeof(value) === "number") {
          if (useColor) {
            context.output += colors.COLOR_NUMBER;
          }

          context.output += String(value);

          if (useColor) {
            context.output += colors.COLOR_RESET;
          }
        }
        else if (value === null) {
          if (useColor) {
            context.output += colors.COLOR_NULL;
          }

          context.output += String(value);

          if (useColor) {
            context.output += colors.COLOR_RESET;
          }
        }
        else {
          context.output += String(value);
        }
      }
    }
  };

////////////////////////////////////////////////////////////////////////////////
/// @brief buffers output instead of printing it
////////////////////////////////////////////////////////////////////////////////

  function bufferOutput () {
    'use strict';

    var i;

    for (i = 0;  i < arguments.length;  ++i) {
      var value = arguments[i];
      var text;

      if (value === null) {
        text = "null";
      }
      else if (value === undefined) {
        text = "undefined";
      }
      else if (typeof(value) === "object") {
        try {
          text = JSON.stringify(value);
        }
        catch (err) {
          text = String(value);
        }
      }
      else {
        text = String(value);
      }

      exports.outputBuffer += text;
    }
  }

////////////////////////////////////////////////////////////////////////////////
/// @brief prints all arguments
///
/// @FUN{exports.printShell(@FA{arg1}, @FA{arg2}, @FA{arg3}, ...)}
///
/// Only available in shell mode.
///
/// Prints the arguments. If an argument is an object having a function
/// @FN{_PRINT}, then this function is called. A final newline is printed.
////////////////////////////////////////////////////////////////////////////////

  function printShell () {
    'use strict';

    var output = exports.output;
    var i;

    for (i = 0;  i < arguments.length;  ++i) {
      if (0 < i) {
        output(" ");
      }

      if (typeof(arguments[i]) === "string") {
        output(arguments[i]);
      }
      else {
        var context = {
          names: [],
          seen: [],
          path: "~",
          level: 0,
          output: "",
          prettyPrint: usePrettyPrint,
          useColor: useColor,
          customInspect: true
        };

        printRecursive(arguments[i], context);

        output(context.output);
      }
    }

    output("\n");
  }

////////////////////////////////////////////////////////////////////////////////
/// @}
////////////////////////////////////////////////////////////////////////////////

// -----------------------------------------------------------------------------
// --SECTION--                                         public printing functions
// -----------------------------------------------------------------------------

////////////////////////////////////////////////////////////////////////////////
/// @addtogroup ArangoShell
/// @{
////////////////////////////////////////////////////////////////////////////////

////////////////////////////////////////////////////////////////////////////////
/// @brief inspect
////////////////////////////////////////////////////////////////////////////////

  exports.inspect = function (object, options) {
    'use strict';

    var context = {
      names: [],
      seen: [],
      path: "~",
      level: 0,
      output: "",
      prettyPrint: true,
      useColor: false,
      customInspect: options && options.customInspect
    };

    printRecursive(object, context);

    return context.output;
  };

////////////////////////////////////////////////////////////////////////////////
/// @brief sprintf
////////////////////////////////////////////////////////////////////////////////

  if (typeof SYS_SPRINTF !== "undefined") {
    exports.sprintf = SYS_SPRINTF;
    delete SYS_SPRINTF;
  }

////////////////////////////////////////////////////////////////////////////////
/// @brief printf
////////////////////////////////////////////////////////////////////////////////

  var sprintf = exports.sprintf;

  exports.printf = function () {
    'use strict';

    exports.output(sprintf.apply(sprintf, arguments));
  };

////////////////////////////////////////////////////////////////////////////////
/// @brief print
////////////////////////////////////////////////////////////////////////////////

  if (typeof exports.printBrowser === "function") {
    exports.printShell = printShell;
    exports.print = exports.printBrowser;
  }
  else {
    exports.print = printShell;
  }

////////////////////////////////////////////////////////////////////////////////
/// @brief printObject
////////////////////////////////////////////////////////////////////////////////

  exports.printObject = printObject;

////////////////////////////////////////////////////////////////////////////////
/// @brief startCaptureMode
////////////////////////////////////////////////////////////////////////////////

  exports.startCaptureMode = function () {
    'use strict';

    exports.outputBuffer = "";
    exports.output = bufferOutput;
  };

////////////////////////////////////////////////////////////////////////////////
/// @brief stopCaptureMode
////////////////////////////////////////////////////////////////////////////////

  exports.stopCaptureMode = function () {
    'use strict';

    var buffer = exports.outputBuffer;

    exports.outputBuffer = "";
    exports.output = exports.stdOutput;

    return buffer;
  };

////////////////////////////////////////////////////////////////////////////////
/// @brief startPager
////////////////////////////////////////////////////////////////////////////////

  exports.startPager = function () {};

  if (typeof SYS_START_PAGER !== "undefined") {
    exports.startPager = SYS_START_PAGER;
    delete SYS_START_PAGER;
  }

////////////////////////////////////////////////////////////////////////////////
/// @brief stopPager
////////////////////////////////////////////////////////////////////////////////

  exports.stopPager = function () {};

  if (typeof SYS_STOP_PAGER !== "undefined") {
    exports.stopPager = SYS_STOP_PAGER;
    delete SYS_STOP_PAGER;
  }

////////////////////////////////////////////////////////////////////////////////
/// @brief startPrettyPrint
////////////////////////////////////////////////////////////////////////////////

  exports.startPrettyPrint = function (silent) {
    'use strict';

    if (! usePrettyPrint && ! silent) {
      exports.print("using pretty printing");
    }

    usePrettyPrint = true;
  };

////////////////////////////////////////////////////////////////////////////////
/// @brief stopPrettyPrint
////////////////////////////////////////////////////////////////////////////////

  exports.stopPrettyPrint = function (silent) {
    'use strict';

    if (usePrettyPrint && ! silent) {
      exports.print("disabled pretty printing");
    }

    usePrettyPrint = false;
  };

////////////////////////////////////////////////////////////////////////////////
/// @brief startColorPrint
////////////////////////////////////////////////////////////////////////////////

  exports.startColorPrint = function (color, silent) {
    'use strict';

    var schemes = {
      arangodb: {
        COLOR_PUNCTUATION: exports.COLORS.COLOR_RESET,
        COLOR_STRING: exports.COLORS.COLOR_BOLD_MAGENTA,
        COLOR_NUMBER: exports.COLORS.COLOR_BOLD_GREEN,
        COLOR_INDEX: exports.COLORS.COLOR_BOLD_CYAN,
        COLOR_TRUE: exports.COLORS.COLOR_BOLD_MAGENTA,
        COLOR_FALSE: exports.COLORS.COLOR_BOLD_MAGENTA,
        COLOR_NULL: exports.COLORS.COLOR_BOLD_YELLOW,
        COLOR_UNDEFINED: exports.COLORS.COLOR_BOLD_YELLOW
      }
    };

    if (! useColor && ! silent) {
      exports.print("starting color printing");
    }

    if (color === undefined || color === null) {
      color = null;
    }
    else if (typeof color === "string") {
      var c;

      color = color.toLowerCase();

      if (schemes.hasOwnProperty(color)) {
        colors = schemes[color];

        for (c in exports.COLORS) {
          if (exports.COLORS.hasOwnProperty(c) && ! colors.hasOwnProperty(c)) {
            colors[c] = exports.COLORS[c];
          }
        }
      }
      else {
        colors = exports.COLORS;

        var setColor = function (key) {
          [ 'COLOR_STRING', 'COLOR_NUMBER', 'COLOR_INDEX', 'COLOR_TRUE',
            'COLOR_FALSE', 'COLOR_NULL', 'COLOR_UNDEFINED' ].forEach(function (what) {
            colors[what] = exports.COLORS[key];
          });
        };

        for (c in exports.COLORS) {
          if (exports.COLORS.hasOwnProperty(c) &&
              c.replace(/^COLOR_/, '').toLowerCase() === color) {
            setColor(c);
            break;
          }
        }
      }
    }

    useColor = true;
  };

////////////////////////////////////////////////////////////////////////////////
/// @brief stopColorPrint
////////////////////////////////////////////////////////////////////////////////

  exports.stopColorPrint = function (silent) {
    'use strict';

    if (useColor && ! silent) {
      exports.print("disabled color printing");
    }

    useColor = false;
  };

////////////////////////////////////////////////////////////////////////////////
/// @}
////////////////////////////////////////////////////////////////////////////////

}());

// -----------------------------------------------------------------------------
// --SECTION--                                         global printing functions
// -----------------------------------------------------------------------------

////////////////////////////////////////////////////////////////////////////////
/// @addtogroup ArangoShell
/// @{
////////////////////////////////////////////////////////////////////////////////

////////////////////////////////////////////////////////////////////////////////
/// @brief print
////////////////////////////////////////////////////////////////////////////////

function print () {
  'use strict';

  var internal = require("internal");
  internal.print.apply(internal.print, arguments);
}

////////////////////////////////////////////////////////////////////////////////
/// @brief printf
////////////////////////////////////////////////////////////////////////////////

function printf () {
  'use strict';

  var internal = require("internal");
  internal.printf.apply(internal.printf, arguments);
}

////////////////////////////////////////////////////////////////////////////////
/// @brief turn off pretty printing
////////////////////////////////////////////////////////////////////////////////

function print_plain () {
  'use strict';

  var output = require("internal").output;
  var printRecursive = require("internal").printRecursive;
  var i;

  for (i = 0;  i < arguments.length;  ++i) {
    if (0 < i) {
      output(" ");
    }

    if (typeof(arguments[i]) === "string") {
      output(arguments[i]);
    }
    else {
      var context = {
        names: [],
        seen: [],
        path: "~",
        level: 0,
        output: "",
        prettyPrint: false,
        useColor: false,
        customInspect: true
      };

      printRecursive(arguments[i], context);

      output(context.output);
    }
  }

  output("\n");
}

////////////////////////////////////////////////////////////////////////////////
/// @brief start pretty printing
////////////////////////////////////////////////////////////////////////////////

function start_pretty_print () {
  'use strict';

  require("internal").startPrettyPrint();
}

////////////////////////////////////////////////////////////////////////////////
<<<<<<< HEAD
/// @brief 2d ASCII table printing
////////////////////////////////////////////////////////////////////////////////

  internal.printTable = function  (list, columns, framed) {
    if (! Array.isArray(list) || list.length === 0) {
      // not an array or empty
      return;
    }

    var pad = '...';
    var descriptions, matrix, col, what, j, value;

    if (columns === undefined) {
      what = list[0];
    }
    else if (Array.isArray(columns)) {
      what = { };
      columns.forEach(function (col) {
        what[col] = null;
      });
    }
    else {
      what = columns;
    } 
    j = 0;
    descriptions = [ ];
    matrix = [ [ ] ];

    for (col in what) {
      if (what.hasOwnProperty(col)) {
        var fixedLength = null;
        if (columns && columns.hasOwnProperty(col) && columns[col] > 0) {
          fixedLength = columns[col] >= pad.length ? columns[col] : pad.length;
        }
        descriptions.push({ id: col, name: col, fixedLength: fixedLength, length: fixedLength || col.length });
        matrix[0][j++] = col;
      }
    }

    // determine values & max widths
    list.forEach(function (row, i) {
      matrix[i + 1] = [ ];
      descriptions.forEach(function (col) {
        if (row.hasOwnProperty(col.id)) {
          var value = JSON.stringify(row[col.id]);
          matrix[i + 1].push(value);
          if (value.length > col.length && ! col.fixedLength) {
            col.length = Math.min(value.length, 100);
          }
        }
        else {
          // undefined
          matrix[i + 1].push('');
        }
      });
    });
    
    var divider = function () {
      var parts = [ ];
      descriptions.forEach(function (desc) {
        parts.push(internal.stringPadding('', desc.length, '-', 'r'));
      });
      if (framed) {
        return '+-' + parts.join('-+-') + '-+\n';
      }
      return parts.join('   ') + '\n';
    };

    var compose = function () {
      var result = '';

      if (framed) {
        result += divider();
      }
      matrix.forEach(function (row, i) {
        var parts = [ ];
        row.forEach(function (col, j) {
          var len = descriptions[j].length, value = row[j];
          if (value.length > len) {
            value = value.substr(0, len - pad.length) + pad;
          }
          parts.push(internal.stringPadding(value, len, ' ', 'r'));
        });
        if (framed) {
          result += '| ' + parts.join(' | ') + ' |\n';
        }
        else {
          result += parts.join('   ') + '\n';
        }

        if (i === 0) {
          result += divider();
        }
      });
      result += divider();
      result += list.length + ' document(s)\n';
      return result;
    };

    internal.print(compose());
  };

////////////////////////////////////////////////////////////////////////////////
/// @}
=======
/// @brief stop pretty printing
>>>>>>> 7031210a
////////////////////////////////////////////////////////////////////////////////

function stop_pretty_print () {
  'use strict';

  require("internal").stopPrettyPrint();
}

////////////////////////////////////////////////////////////////////////////////
/// @brief start pretty printing with optional color
////////////////////////////////////////////////////////////////////////////////

function start_color_print (color) {
  'use strict';

  require("internal").startColorPrint(color, false);
}

////////////////////////////////////////////////////////////////////////////////
/// @brief stop pretty printing
////////////////////////////////////////////////////////////////////////////////

function stop_color_print () {
  'use strict';

  require("internal").stopColorPrint();
}

////////////////////////////////////////////////////////////////////////////////
/// @}
////////////////////////////////////////////////////////////////////////////////

// -----------------------------------------------------------------------------
// --SECTION--                                                       END-OF-FILE
// -----------------------------------------------------------------------------

// Local Variables:
// mode: outline-minor
// outline-regexp: "/// @brief\\|/// @addtogroup\\|/// @page\\|// --SECTION--\\|/// @\\}\\|/\\*jslint"
// End:<|MERGE_RESOLUTION|>--- conflicted
+++ resolved
@@ -1330,114 +1330,7 @@
 }
 
 ////////////////////////////////////////////////////////////////////////////////
-<<<<<<< HEAD
-/// @brief 2d ASCII table printing
-////////////////////////////////////////////////////////////////////////////////
-
-  internal.printTable = function  (list, columns, framed) {
-    if (! Array.isArray(list) || list.length === 0) {
-      // not an array or empty
-      return;
-    }
-
-    var pad = '...';
-    var descriptions, matrix, col, what, j, value;
-
-    if (columns === undefined) {
-      what = list[0];
-    }
-    else if (Array.isArray(columns)) {
-      what = { };
-      columns.forEach(function (col) {
-        what[col] = null;
-      });
-    }
-    else {
-      what = columns;
-    } 
-    j = 0;
-    descriptions = [ ];
-    matrix = [ [ ] ];
-
-    for (col in what) {
-      if (what.hasOwnProperty(col)) {
-        var fixedLength = null;
-        if (columns && columns.hasOwnProperty(col) && columns[col] > 0) {
-          fixedLength = columns[col] >= pad.length ? columns[col] : pad.length;
-        }
-        descriptions.push({ id: col, name: col, fixedLength: fixedLength, length: fixedLength || col.length });
-        matrix[0][j++] = col;
-      }
-    }
-
-    // determine values & max widths
-    list.forEach(function (row, i) {
-      matrix[i + 1] = [ ];
-      descriptions.forEach(function (col) {
-        if (row.hasOwnProperty(col.id)) {
-          var value = JSON.stringify(row[col.id]);
-          matrix[i + 1].push(value);
-          if (value.length > col.length && ! col.fixedLength) {
-            col.length = Math.min(value.length, 100);
-          }
-        }
-        else {
-          // undefined
-          matrix[i + 1].push('');
-        }
-      });
-    });
-    
-    var divider = function () {
-      var parts = [ ];
-      descriptions.forEach(function (desc) {
-        parts.push(internal.stringPadding('', desc.length, '-', 'r'));
-      });
-      if (framed) {
-        return '+-' + parts.join('-+-') + '-+\n';
-      }
-      return parts.join('   ') + '\n';
-    };
-
-    var compose = function () {
-      var result = '';
-
-      if (framed) {
-        result += divider();
-      }
-      matrix.forEach(function (row, i) {
-        var parts = [ ];
-        row.forEach(function (col, j) {
-          var len = descriptions[j].length, value = row[j];
-          if (value.length > len) {
-            value = value.substr(0, len - pad.length) + pad;
-          }
-          parts.push(internal.stringPadding(value, len, ' ', 'r'));
-        });
-        if (framed) {
-          result += '| ' + parts.join(' | ') + ' |\n';
-        }
-        else {
-          result += parts.join('   ') + '\n';
-        }
-
-        if (i === 0) {
-          result += divider();
-        }
-      });
-      result += divider();
-      result += list.length + ' document(s)\n';
-      return result;
-    };
-
-    internal.print(compose());
-  };
-
-////////////////////////////////////////////////////////////////////////////////
-/// @}
-=======
 /// @brief stop pretty printing
->>>>>>> 7031210a
 ////////////////////////////////////////////////////////////////////////////////
 
 function stop_pretty_print () {
